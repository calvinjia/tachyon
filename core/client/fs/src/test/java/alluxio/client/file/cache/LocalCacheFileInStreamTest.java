--- conflicted
+++ resolved
@@ -73,15 +73,8 @@
       (int) sConf.getBytes(PropertyKey.USER_CLIENT_CACHE_PAGE_SIZE);
 
   @Test
-<<<<<<< HEAD
   public void readFullPage() throws Exception {
-    int fileSize = (int) LocalCacheFileInStream.PAGE_SIZE;
-=======
-  public void readPageCacheMiss() throws Exception {
-    Map<AlluxioURI, byte[]> files = new HashMap<>();
-    AlluxioURI testFilename = new AlluxioURI("/test");
     int fileSize = PAGE_SIZE;
->>>>>>> 2c2541c4
     byte[] testData = generateData(fileSize);
     ByteArrayCacheManager manager = new ByteArrayCacheManager();
     LocalCacheFileInStream stream = setupWithSingleFile(testData, manager);
@@ -103,7 +96,7 @@
 
   @Test
   public void readSmallPage() throws Exception {
-    int fileSize = (int) LocalCacheFileInStream.PAGE_SIZE / 5;
+    int fileSize = PAGE_SIZE / 5;
     byte[] testData = generateData(fileSize);
     ByteArrayCacheManager manager = new ByteArrayCacheManager();
     LocalCacheFileInStream stream = setupWithSingleFile(testData, manager);
@@ -125,16 +118,9 @@
 
   @Ignore
   @Test
-<<<<<<< HEAD
   // TODO(calvin): this test should pass after we pass in offset in the get page API
   public void readPartialPage() throws Exception {
-    int fileSize = (int) LocalCacheFileInStream.PAGE_SIZE;
-=======
-  public void readPageCacheHit() throws Exception {
-    Map<AlluxioURI, byte[]> files = new HashMap<>();
-    AlluxioURI testFilename = new AlluxioURI("/test");
     int fileSize = PAGE_SIZE;
->>>>>>> 2c2541c4
     byte[] testData = generateData(fileSize);
     ByteArrayCacheManager manager = new ByteArrayCacheManager();
     LocalCacheFileInStream stream = setupWithSingleFile(testData, manager);
@@ -163,7 +149,7 @@
   @Test
   public void readMultiPage() throws Exception {
     int pages = 2;
-    int fileSize = (int) LocalCacheFileInStream.PAGE_SIZE + 10;
+    int fileSize = PAGE_SIZE + 10;
     byte[] testData = generateData(fileSize);
     ByteArrayCacheManager manager = new ByteArrayCacheManager();
     LocalCacheFileInStream stream = setupWithSingleFile(testData, manager);
@@ -186,7 +172,7 @@
   @Test
   public void readMultiPageMixed() throws Exception {
     int pages = 10;
-    int fileSize = (int) LocalCacheFileInStream.PAGE_SIZE * pages;
+    int fileSize = PAGE_SIZE * pages;
     byte[] testData = generateData(fileSize);
     ByteArrayCacheManager manager = new ByteArrayCacheManager();
     LocalCacheFileInStream stream = setupWithSingleFile(testData, manager);
@@ -194,9 +180,9 @@
     // populate cache
     int pagesCached = 0;
     for (int i = 0; i < pages; i++) {
-      stream.seek(LocalCacheFileInStream.PAGE_SIZE * i);
+      stream.seek(PAGE_SIZE * i);
       if (ThreadLocalRandom.current().nextBoolean()) {
-        Assert.assertEquals(testData[(int) (i * LocalCacheFileInStream.PAGE_SIZE)], stream.read());
+        Assert.assertEquals(testData[(int) (i * PAGE_SIZE)], stream.read());
         pagesCached++;
       }
     }
@@ -233,11 +219,7 @@
   private byte[] generateData(int len) {
     byte[] data = new byte[len];
     for (int i = 0; i < len; i++) {
-<<<<<<< HEAD
       data[i] = (byte) i;
-=======
-      data[i] = (byte) (i / PAGE_SIZE);
->>>>>>> 2c2541c4
     }
     return data;
   }
