--- conflicted
+++ resolved
@@ -44,10 +44,7 @@
 import alluxio.grpc.UnmountPOptions;
 import alluxio.security.authorization.AclEntry;
 import alluxio.security.user.UserState;
-<<<<<<< HEAD
-=======
 import alluxio.util.CommonUtils;
->>>>>>> 4d6cb43e
 import alluxio.util.ConfigurationUtils;
 import alluxio.wire.BlockLocationInfo;
 import alluxio.wire.MountPointInfo;
@@ -144,29 +141,16 @@
           LOG.debug("{}={} ({})", key.getName(), value, source);
         }
       }
-<<<<<<< HEAD
-      BaseFileSystem fs;
-      if (context.getClusterConf().getBoolean(PropertyKey.USER_METADATA_CACHE_ENABLED)) {
-        fs = new MetadataCachingBaseFileSystem(context);
-      } else {
-        fs = new BaseFileSystem(context);
-      }
-      if (context.getClusterConf().getBoolean(PropertyKey.USER_CLIENT_CACHE_ENABLED)) {
-        return new LocalCacheFileSystem(fs, context);
-      }
-      return fs;
-=======
       Class fsClass = context.getClusterConf().getClass(PropertyKey.USER_FILESYSTEM_CLASS);
       Class[] ctorArgClasses = new Class[] {FileSystemContext.class};
       Object[] ctorArgs = new Object[] {context};
       FileSystem fs =
           (FileSystem) CommonUtils.createNewClassInstance(fsClass, ctorArgClasses, ctorArgs);
       if (context.getClusterConf().getBoolean(PropertyKey.USER_LOCAL_CACHE_ENABLED)) {
-        return new LocalCacheFileSystem(fs);
+        return new LocalCacheFileSystem(fs, context);
       } else {
         return fs;
       }
->>>>>>> 4d6cb43e
     }
   }
 
