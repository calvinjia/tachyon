/*
 * The Alluxio Open Foundation licenses this work under the Apache License, version 2.0
 * (the "License"). You may not use this work except in compliance with the License, which is
 * available at www.apache.org/licenses/LICENSE-2.0
 *
 * This software is distributed on an "AS IS" basis, WITHOUT WARRANTIES OR CONDITIONS OF ANY KIND,
 * either express or implied, as more fully set forth in the License.
 *
 * See the NOTICE file distributed with this work for information regarding copyright ownership.
 */

package alluxio.client.file;

import alluxio.AlluxioURI;
import alluxio.ClientContext;
import alluxio.annotation.PublicApi;
import alluxio.conf.AlluxioConfiguration;
import alluxio.conf.InstancedConfiguration;
import alluxio.conf.PropertyKey;
import alluxio.conf.Source;
import alluxio.exception.AlluxioException;
import alluxio.exception.DirectoryNotEmptyException;
import alluxio.exception.FileAlreadyExistsException;
import alluxio.exception.FileDoesNotExistException;
import alluxio.exception.FileIncompleteException;
import alluxio.exception.InvalidPathException;
import alluxio.exception.OpenDirectoryException;
import alluxio.exception.status.AlluxioStatusException;
import alluxio.grpc.CreateDirectoryPOptions;
import alluxio.grpc.CreateFilePOptions;
import alluxio.grpc.DeletePOptions;
import alluxio.grpc.ExistsPOptions;
import alluxio.grpc.FreePOptions;
import alluxio.grpc.GetStatusPOptions;
import alluxio.grpc.ListStatusPOptions;
import alluxio.grpc.MountPOptions;
import alluxio.grpc.OpenFilePOptions;
import alluxio.grpc.RenamePOptions;
import alluxio.grpc.ScheduleAsyncPersistencePOptions;
import alluxio.grpc.SetAclAction;
import alluxio.grpc.SetAclPOptions;
import alluxio.grpc.SetAttributePOptions;
import alluxio.grpc.UnmountPOptions;
import alluxio.security.authorization.AclEntry;
import alluxio.security.user.UserState;
<<<<<<< HEAD
import alluxio.uri.Authority;
import alluxio.util.CommonUtils;
=======
>>>>>>> 3f2aae31
import alluxio.util.ConfigurationUtils;
import alluxio.wire.BlockLocationInfo;
import alluxio.wire.MountPointInfo;
import alluxio.wire.SyncPointInfo;
import alluxio.wire.WorkerNetAddress;

import com.google.common.base.Preconditions;
import org.slf4j.Logger;
import org.slf4j.LoggerFactory;

import java.io.Closeable;
import java.io.IOException;
import java.util.ArrayList;
import java.util.Comparator;
import java.util.List;
import java.util.Map;
import java.util.concurrent.atomic.AtomicBoolean;

import javax.security.auth.Subject;

/**
 * Basic file system interface supporting metadata operations and data operations. Developers
 * should not implement this class but extend the default implementation provided by {@link
 * BaseFileSystem} instead. This ensures any new methods added to the interface will be provided
 * by the default implementation.
 */
@PublicApi
public interface FileSystem extends Closeable {

  /**
   * Factory for {@link FileSystem}. Calling any of the {@link Factory#get()} methods in this class
   * will attempt to return a cached instance of an Alluxio {@link FileSystem}. Using any of the
   * {@link Factory#create} methods will always guarantee returning a new FileSystem.
   */
  class Factory {
    private static final Logger LOG = LoggerFactory.getLogger(Factory.class);
    private static final AtomicBoolean CONF_LOGGED = new AtomicBoolean(false);

    protected static final FileSystemCache FILESYSTEM_CACHE = new FileSystemCache();

    private Factory() {} // prevent instantiation

    /**
     * @return a FileSystem from the cache, creating a new one if it doesn't yet exist
     */
    public static FileSystem get() {
      return get(new Subject()); // Use empty subject
    }

    /**
     * Get a FileSystem from the cache with a given subject.
     *
     * @param subject The subject to use for security-related client operations
     * @return a FileSystem from the cache, creating a new one if it doesn't yet exist
     */
    public static FileSystem get(Subject subject) {
      Preconditions.checkNotNull(subject, "subject");
      AlluxioConfiguration conf = new InstancedConfiguration(ConfigurationUtils.defaults());
      // TODO(gpang): should this key use the UserState instead of subject?
      FileSystemCache.Key key =
          new FileSystemCache.Key(UserState.Factory.create(conf, subject).getSubject(), conf);
      return FILESYSTEM_CACHE.get(key);
    }

    /**
     * @param alluxioConf the configuration to utilize with the FileSystem
     * @return a new FileSystem instance
     */
    public static FileSystem create(AlluxioConfiguration alluxioConf) {
      return create(FileSystemContext.create(alluxioConf));
    }

    /**
     * @param ctx the context with the subject and configuration to utilize with the FileSystem
     * @return a new FileSystem instance
     */
    public static FileSystem create(ClientContext ctx) {
      return create(FileSystemContext.create(ctx));
    }

    /**
     * @param context the FileSystemContext to use with the FileSystem
     * @return a new FileSystem instance
     */
    public static FileSystem create(FileSystemContext context) {
      if (LOG.isDebugEnabled() && !CONF_LOGGED.getAndSet(true)) {
        // Sort properties by name to keep output ordered.
        AlluxioConfiguration conf = context.getClusterConf();
        List<PropertyKey> keys = new ArrayList<>(conf.keySet());
        keys.sort(Comparator.comparing(PropertyKey::getName));
        for (PropertyKey key : keys) {
          String value = conf.getOrDefault(key, null);
          Source source = conf.getSource(key);
          LOG.debug("{}={} ({})", key.getName(), value, source);
        }
      }
<<<<<<< HEAD
      Class fsClass = context.getClusterConf().getClass(PropertyKey.USER_FILESYSTEM_CLASS);
      Class[] ctorArgClasses = new Class[] {FileSystemContext.class, boolean.class};
      Object[] ctorArgs = new Object[] {context, cachingEnabled};
      return (FileSystem) CommonUtils.createNewClassInstance(fsClass, ctorArgClasses, ctorArgs);
    }
  }

  /**
   * A cache for storing {@link FileSystem} clients. This should only be used by the Factory class.
   */
  class Cache {
    final ConcurrentHashMap<FileSystemKey, FileSystem> mCacheMap = new ConcurrentHashMap<>();

    public Cache() { }

    /**
     * Gets a {@link FileSystem} from the cache. If there is none, one is created, inserted into
     * the cache, and returned back to the user.
     *
     * @param key the key to retrieve a {@link FileSystem}
     * @return the {@link FileSystem} associated with the key
     */
    public FileSystem get(FileSystemKey key) {
      return mCacheMap.computeIfAbsent(key, (fileSystemKey) ->
          Factory.create(FileSystemContext.create(key.mSubject, key.mConf), true));
    }

    /**
     * Removes the client with the given key from the cache. Returns the client back to the user.
     *
     * @param key the client key to remove
     * @return The removed context or null if there is no client associated with the key
     */
    public FileSystem remove(FileSystemKey key) {
      return mCacheMap.remove(key);
    }

    /**
     * Closes and removes all {@link FileSystem} from the cache. Only to be used for testing
     * purposes. This method operates on the assumption that no concurrent calls to get/remove
     * will be made while this function is running.
     */
    @VisibleForTesting
    void purge() {
      mCacheMap.forEach((fsKey, fs) -> {
        try {
          mCacheMap.remove(fsKey);
          fs.close();
        } catch (IOException e) {
          throw new RuntimeException(e);
        }
      });
    }
  }

  /**
   * A key which can be used to look up a {@link FileSystem} instance in the {@link Cache}.
   */
  class FileSystemKey {
    final Subject mSubject;
    final Authority mAuth;

    /**
     * Only used to store the configuration. Allows us to compute a {@link FileSystem} directly
     * from a key.
     */
    final AlluxioConfiguration mConf;

    public FileSystemKey(Subject subject, AlluxioConfiguration conf) {
      mConf = conf;
      mSubject = subject;
      mAuth = MasterInquireClient.Factory.getConnectDetails(conf).toAuthority();
    }

    public FileSystemKey(ClientContext ctx) {
      this(ctx.getSubject(), ctx.getClusterConf());
    }

    @Override
    public int hashCode() {
      return Objects.hash(mSubject, mAuth);
    }

    @Override
    public boolean equals(Object o) {
      if (!(o instanceof FileSystemKey)) {
        return false;
=======
      BaseFileSystem fs;
      if (context.getClusterConf().getBoolean(PropertyKey.USER_METADATA_CACHE_ENABLED)) {
        fs = new MetadataCachingBaseFileSystem(context);
      } else {
        fs = new BaseFileSystem(context);
      }
      if (context.getClusterConf().getBoolean(PropertyKey.USER_LOCAL_CACHE_ENABLED)) {
        return new LocalCacheFileSystem(fs);
>>>>>>> 3f2aae31
      }
      return fs;
    }
  }

  /**
   * If there are operations currently running and close is called concurrently the behavior is
   * undefined. After closing a FileSystem, any operations that are performed result in undefined
   * behavior.
   *
   * @return whether or not this FileSystem has been closed
   */
  boolean isClosed();

  /**
   * Convenience method for {@link #createDirectory(AlluxioURI, CreateDirectoryPOptions)} with
   * default options.
   *
   * @param path the path of the directory to create in Alluxio space
   * @throws FileAlreadyExistsException if there is already a file or directory at the given path
   * @throws InvalidPathException if the path is invalid
   */
  default void createDirectory(AlluxioURI path)
      throws FileAlreadyExistsException, InvalidPathException, IOException, AlluxioException {
    createDirectory(path, CreateDirectoryPOptions.getDefaultInstance());
  }

  /**
   * Creates a directory.
   *
   * @param path the path of the directory to create in Alluxio space
   * @param options options to associate with this operation
   * @throws FileAlreadyExistsException if there is already a file or directory at the given path
   * @throws InvalidPathException if the path is invalid
   */
  void createDirectory(AlluxioURI path, CreateDirectoryPOptions options)
      throws FileAlreadyExistsException, InvalidPathException, IOException, AlluxioException;

  /**
   * Convenience method for {@link #createFile(AlluxioURI, CreateFilePOptions)} with default
   * options.
   *
   * @param path the path of the file to create in Alluxio space
   * @return a {@link FileOutStream} which will write data to the newly created file
   * @throws FileAlreadyExistsException if there is already a file at the given path
   * @throws InvalidPathException if the path is invalid
   */
  default FileOutStream createFile(AlluxioURI path)
      throws FileAlreadyExistsException, InvalidPathException, IOException, AlluxioException {
    return createFile(path, CreateFilePOptions.getDefaultInstance());
  }

  /**
   * Creates a file.
   *
   * @param path the path of the file to create in Alluxio space
   * @param options options to associate with this operation
   * @return a {@link FileOutStream} which will write data to the newly created file
   * @throws FileAlreadyExistsException if there is already a file at the given path
   * @throws InvalidPathException if the path is invalid
   */
  FileOutStream createFile(AlluxioURI path, CreateFilePOptions options)
      throws FileAlreadyExistsException, InvalidPathException, IOException, AlluxioException;

  /**
   * Convenience method for {@link #delete(AlluxioURI, DeletePOptions)} with default options.
   *
   * @param path the path to delete in Alluxio space
   * @throws FileDoesNotExistException if the given path does not exist
   * @throws DirectoryNotEmptyException if recursive is false and the path is a nonempty directory
   */
  default void delete(AlluxioURI path)
      throws DirectoryNotEmptyException, FileDoesNotExistException, IOException, AlluxioException {
    delete(path, DeletePOptions.getDefaultInstance());
  }

  /**
   * Deletes a file or a directory.
   *
   * @param path the path to delete in Alluxio space
   * @param options options to associate with this operation
   * @throws FileDoesNotExistException if the given path does not exist
   * @throws DirectoryNotEmptyException if recursive is false and the path is a nonempty directory
   */
  void delete(AlluxioURI path, DeletePOptions options)
      throws DirectoryNotEmptyException, FileDoesNotExistException, IOException, AlluxioException;

  /**
   * Convenience method for {@link #exists(AlluxioURI, ExistsPOptions)} with default options.
   *
   * @param path the path in question
   * @return true if the path exists, false otherwise
   * @throws InvalidPathException if the path is invalid
   */
  default boolean exists(AlluxioURI path)
      throws InvalidPathException, IOException, AlluxioException {
    return exists(path, ExistsPOptions.getDefaultInstance());
  }

  /**
   * Checks whether a path exists in Alluxio space.
   *
   * @param path the path in question
   * @param options options to associate with this operation
   * @return true if the path exists, false otherwise
   * @throws InvalidPathException if the path is invalid
   */
  boolean exists(AlluxioURI path, ExistsPOptions options)
      throws InvalidPathException, IOException, AlluxioException;

  /**
   * Convenience method for {@link #free(AlluxioURI, FreePOptions)} with default options.
   *
   * @param path the path to free in Alluxio space
   * @throws FileDoesNotExistException if the given path does not exist
   */
  default void free(AlluxioURI path)
      throws FileDoesNotExistException, IOException, AlluxioException {
    free(path, FreePOptions.getDefaultInstance());
  }

  /**
   * Evicts any data under the given path from Alluxio space, but does not delete the data from the
   * UFS. The metadata will still be present in Alluxio space after this operation.
   *
   * @param path the path to free in Alluxio space
   * @param options options to associate with this operation
   * @throws FileDoesNotExistException if the given path does not exist
   */
  void free(AlluxioURI path, FreePOptions options)
      throws FileDoesNotExistException, IOException, AlluxioException;

  /**
   * Builds a list of {@link BlockLocationInfo} for the given file. Each list item contains a list
   * of {@link WorkerNetAddress} which allows a user to determine the physical location of a block
   * of the given file stored within Alluxio. In the case where data is stored in a UFS, but not in
   * Alluxio this function will only include a {@link WorkerNetAddress} if the block stored in the
   * UFS is co-located with an Alluxio worker.
   * However if there are no co-located Alluxio workers for the block, then the behavior is
   * controlled by the {@link PropertyKey#USER_UFS_BLOCK_LOCATION_ALL_FALLBACK_ENABLED} . If
   * this property is set to {@code true} then every Alluxio worker will be returned.
   * Blocks which are stored in the UFS and are *not* co-located with any Alluxio worker will return
   * an empty list. If the file block is within Alluxio *and* the UFS then this will only return
   * Alluxio workers which currently store the block.
   *
   * @param path the path to get block info for
   * @return a list of blocks with the workers whose hosts have the blocks. The blocks may not
   *         necessarily be stored in Alluxio. The blocks are returned in the order of their
   *         sequences in file.
   * @throws FileDoesNotExistException if the given path does not exist
   */
  List<BlockLocationInfo> getBlockLocations(AlluxioURI path)
      throws FileDoesNotExistException, IOException, AlluxioException;

  /**
   * @return the configuration which the FileSystem is using to connect to Alluxio
   */
  AlluxioConfiguration getConf();

  /**
   * Convenience method for {@link #getStatus(AlluxioURI, GetStatusPOptions)} with default options.
   *
   * @param path the path to obtain information about
   * @return the {@link URIStatus} of the file
   * @throws FileDoesNotExistException if the path does not exist
   */
  default URIStatus getStatus(AlluxioURI path)
      throws FileDoesNotExistException, IOException, AlluxioException {
    return getStatus(path, GetStatusPOptions.getDefaultInstance());
  }

  /**
   * Gets the {@link URIStatus} object that represents the metadata of an Alluxio path.
   *
   * @param path the path to obtain information about
   * @param options options to associate with this operation
   * @return the {@link URIStatus} of the file
   * @throws FileDoesNotExistException if the path does not exist
   */
  URIStatus getStatus(AlluxioURI path, GetStatusPOptions options)
      throws FileDoesNotExistException, IOException, AlluxioException;

  /**
   * Convenience method for {@link #listStatus(AlluxioURI, ListStatusPOptions)} with default
   * options.
   *
   * @param path the path to list information about
   * @return a list of {@link URIStatus}s containing information about the files and directories
   *         which are children of the given path
   * @throws FileDoesNotExistException if the given path does not exist
   */
  default List<URIStatus> listStatus(AlluxioURI path)
      throws FileDoesNotExistException, IOException, AlluxioException {
    return listStatus(path, ListStatusPOptions.getDefaultInstance());
  }

  /**
   * If the path is a directory, returns the {@link URIStatus} of all the direct entries in it.
   * Otherwise returns a list with a single {@link URIStatus} element for the file.
   *
   * @param path the path to list information about
   * @param options options to associate with this operation
   * @return a list of {@link URIStatus}s containing information about the files and directories
   *         which are children of the given path
   * @throws FileDoesNotExistException if the given path does not exist
   */
  List<URIStatus> listStatus(AlluxioURI path, ListStatusPOptions options)
      throws FileDoesNotExistException, IOException, AlluxioException;

  /**
   * Convenience method for {@link #mount(AlluxioURI, AlluxioURI, MountPOptions)} with default
   * options.
   *
   * @param alluxioPath an Alluxio path to mount the data to
   * @param ufsPath a UFS path to mount the data from
   */
  default void mount(AlluxioURI alluxioPath, AlluxioURI ufsPath)
      throws IOException, AlluxioException {
    mount(alluxioPath, ufsPath, MountPOptions.getDefaultInstance());
  }

  /**
   * Mounts a UFS subtree to the given Alluxio path. The Alluxio path is expected not to exist as
   * the method creates it. If the path already exists, a {@link AlluxioException} will be thrown.
   * This method does not transfer any data or metadata from the UFS. It simply establishes the
   * connection between the given Alluxio path and UFS path.
   *
   * @param alluxioPath an Alluxio path to mount the data to
   * @param ufsPath a UFS path to mount the data from
   * @param options options to associate with this operation
   */
  void mount(AlluxioURI alluxioPath, AlluxioURI ufsPath, MountPOptions options)
      throws IOException, AlluxioException;

  /**
   * Updates the options for an existing mount point.
   *
   * @param alluxioPath the Alluxio path of the mount point
   * @param options options for this mount point
   */
  void updateMount(AlluxioURI alluxioPath, MountPOptions options)
      throws IOException, AlluxioException;

  /**
   * Lists all mount points and their corresponding under storage addresses.
   * @return a map from String to {@link MountPointInfo}
   */
  Map<String, MountPointInfo> getMountTable() throws IOException, AlluxioException;

  /**
   * Lists all the actively synced paths.
   *
   * @return a list of actively synced paths
   */
  List<SyncPointInfo> getSyncPathList() throws IOException, AlluxioException;

  /**
   * Convenience method for {@link #openFile(AlluxioURI, OpenFilePOptions)} with default options.
   *
   * @param path the file to read from
   * @return a {@link FileInStream} for the given path
   * @throws FileDoesNotExistException when path does not exist
   * @throws OpenDirectoryException when path is a directory
   * @throws FileIncompleteException when path is a file and is not completed yet
   */
  default FileInStream openFile(AlluxioURI path)
      throws FileDoesNotExistException, OpenDirectoryException, FileIncompleteException,
      IOException, AlluxioException {
    return openFile(path, OpenFilePOptions.getDefaultInstance());
  }

  /**
   * Opens a file for reading.
   *
   * @param path the file to read from
   * @param options options to associate with this operation
   * @return a {@link FileInStream} for the given path
   * @throws FileDoesNotExistException when path does not exist
   * @throws OpenDirectoryException when path is a directory
   * @throws FileIncompleteException when path is a file and is not completed yet
   */
  FileInStream openFile(AlluxioURI path, OpenFilePOptions options)
      throws FileDoesNotExistException, OpenDirectoryException, FileIncompleteException,
      IOException, AlluxioException;

  /**
   * Convenience method for {@link #persist(AlluxioURI, ScheduleAsyncPersistencePOptions)} which
   * uses the default {@link ScheduleAsyncPersistencePOptions}.
   *
   * @param path the uri of the file to persist
   */
  default void persist(final AlluxioURI path)
      throws FileDoesNotExistException, IOException, AlluxioException {
    persist(path, ScheduleAsyncPersistencePOptions.getDefaultInstance());
  }

  /**
   * Schedules the given path to be asynchronously persisted to the under file system.
   *
   * To persist synchronously please see
   * {@link FileSystemUtils#persistAndWait(FileSystem, AlluxioURI, long)}.
   *
   * @param path the uri of the file to persist
   * @param options the options to use when submitting persist the path
   */
  void persist(AlluxioURI path, ScheduleAsyncPersistencePOptions options)
      throws FileDoesNotExistException, IOException, AlluxioException;

  /**
   * Convenience method for {@link #rename(AlluxioURI, AlluxioURI, RenamePOptions)} with default
   * options.
   *
   * @param src the path of the source, this must already exist
   * @param dst the path of the destination, this path should not exist
   * @throws FileDoesNotExistException if the given file does not exist
   */
  default void rename(AlluxioURI src, AlluxioURI dst)
      throws FileDoesNotExistException, IOException, AlluxioException {
    rename(src, dst, RenamePOptions.getDefaultInstance());
  }

  /**
   * Renames an existing Alluxio path to another Alluxio path in Alluxio. This operation will be
   * propagated in the underlying storage if the path is persisted.
   *
   * @param src the path of the source, this must already exist
   * @param dst the path of the destination, this path should not exist
   * @param options options to associate with this operation
   * @throws FileDoesNotExistException if the given file does not exist
   */
  void rename(AlluxioURI src, AlluxioURI dst, RenamePOptions options)
      throws FileDoesNotExistException, IOException, AlluxioException;

  /**
   * Reverse resolve a ufs uri.
   *
   * @param ufsUri the ufs uri
   * @return the alluxio path for the ufsUri
   * @throws AlluxioStatusException
   */
  AlluxioURI reverseResolve(AlluxioURI ufsUri) throws IOException, AlluxioException;

  /**
   * Convenience method for {@link #setAcl(AlluxioURI, SetAclAction, List, SetAclPOptions)} with
   * default options.
   *
   * @param path the path to set the ACL for
   * @param action the set action to perform
   * @param entries the ACL entries
   * @throws FileDoesNotExistException if the given file does not exist
   */
  default void setAcl(AlluxioURI path, SetAclAction action, List<AclEntry> entries)
      throws FileDoesNotExistException, IOException, AlluxioException {
    setAcl(path, action, entries, SetAclPOptions.getDefaultInstance());
  }

  /**
   * Sets the ACL for a path.
   *
   * @param path the path to set the ACL for
   * @param action the set action to perform
   * @param entries the ACL entries
   * @param options options to associate with this operation
   * @throws FileDoesNotExistException if the given file does not exist
   */
  void setAcl(AlluxioURI path, SetAclAction action, List<AclEntry> entries, SetAclPOptions options)
      throws FileDoesNotExistException, IOException, AlluxioException;

  /**
   * Starts the active syncing process on an Alluxio path.
   * @param path the path to sync
   */
  void startSync(AlluxioURI path)
      throws FileDoesNotExistException, IOException, AlluxioException;

  /**
   * Stops the active syncing process on an Alluxio path.
   * @param path the path to stop syncing
   */
  void stopSync(AlluxioURI path)
      throws FileDoesNotExistException, IOException, AlluxioException;

  /**
   * Convenience method for {@link #setAttribute(AlluxioURI, SetAttributePOptions)} with default
   * options.
   *
   * @param path the path to set attributes for
   * @throws FileDoesNotExistException if the given file does not exist
   */
  default void setAttribute(AlluxioURI path)
      throws FileDoesNotExistException, IOException, AlluxioException {
    setAttribute(path, SetAttributePOptions.getDefaultInstance());
  }

  /**
   * Sets any number of a path's attributes, such as TTL and pin status.
   *
   * @param path the path to set attributes for
   * @param options options to associate with this operation
   * @throws FileDoesNotExistException if the given file does not exist
   */
  void setAttribute(AlluxioURI path, SetAttributePOptions options)
      throws FileDoesNotExistException, IOException, AlluxioException;

  /**
   * Convenience method for {@link #unmount(AlluxioURI, UnmountPOptions)} with default options.
   *
   * @param path an Alluxio path, this must be a mount point
   */
  default void unmount(AlluxioURI path) throws IOException, AlluxioException {
    unmount(path, UnmountPOptions.getDefaultInstance());
  }

  /**
   * Unmounts a UFS subtree identified by the given Alluxio path. The Alluxio path match a
   * previously mounted path. The contents of the subtree rooted at this path are removed from
   * Alluxio but the corresponding UFS subtree is left untouched.
   *
   * @param path an Alluxio path, this must be a mount point
   * @param options options to associate with this operation
   */
  void unmount(AlluxioURI path, UnmountPOptions options) throws IOException, AlluxioException;
}<|MERGE_RESOLUTION|>--- conflicted
+++ resolved
@@ -43,11 +43,7 @@
 import alluxio.grpc.UnmountPOptions;
 import alluxio.security.authorization.AclEntry;
 import alluxio.security.user.UserState;
-<<<<<<< HEAD
-import alluxio.uri.Authority;
 import alluxio.util.CommonUtils;
-=======
->>>>>>> 3f2aae31
 import alluxio.util.ConfigurationUtils;
 import alluxio.wire.BlockLocationInfo;
 import alluxio.wire.MountPointInfo;
@@ -144,106 +140,16 @@
           LOG.debug("{}={} ({})", key.getName(), value, source);
         }
       }
-<<<<<<< HEAD
       Class fsClass = context.getClusterConf().getClass(PropertyKey.USER_FILESYSTEM_CLASS);
-      Class[] ctorArgClasses = new Class[] {FileSystemContext.class, boolean.class};
-      Object[] ctorArgs = new Object[] {context, cachingEnabled};
-      return (FileSystem) CommonUtils.createNewClassInstance(fsClass, ctorArgClasses, ctorArgs);
-    }
-  }
-
-  /**
-   * A cache for storing {@link FileSystem} clients. This should only be used by the Factory class.
-   */
-  class Cache {
-    final ConcurrentHashMap<FileSystemKey, FileSystem> mCacheMap = new ConcurrentHashMap<>();
-
-    public Cache() { }
-
-    /**
-     * Gets a {@link FileSystem} from the cache. If there is none, one is created, inserted into
-     * the cache, and returned back to the user.
-     *
-     * @param key the key to retrieve a {@link FileSystem}
-     * @return the {@link FileSystem} associated with the key
-     */
-    public FileSystem get(FileSystemKey key) {
-      return mCacheMap.computeIfAbsent(key, (fileSystemKey) ->
-          Factory.create(FileSystemContext.create(key.mSubject, key.mConf), true));
-    }
-
-    /**
-     * Removes the client with the given key from the cache. Returns the client back to the user.
-     *
-     * @param key the client key to remove
-     * @return The removed context or null if there is no client associated with the key
-     */
-    public FileSystem remove(FileSystemKey key) {
-      return mCacheMap.remove(key);
-    }
-
-    /**
-     * Closes and removes all {@link FileSystem} from the cache. Only to be used for testing
-     * purposes. This method operates on the assumption that no concurrent calls to get/remove
-     * will be made while this function is running.
-     */
-    @VisibleForTesting
-    void purge() {
-      mCacheMap.forEach((fsKey, fs) -> {
-        try {
-          mCacheMap.remove(fsKey);
-          fs.close();
-        } catch (IOException e) {
-          throw new RuntimeException(e);
-        }
-      });
-    }
-  }
-
-  /**
-   * A key which can be used to look up a {@link FileSystem} instance in the {@link Cache}.
-   */
-  class FileSystemKey {
-    final Subject mSubject;
-    final Authority mAuth;
-
-    /**
-     * Only used to store the configuration. Allows us to compute a {@link FileSystem} directly
-     * from a key.
-     */
-    final AlluxioConfiguration mConf;
-
-    public FileSystemKey(Subject subject, AlluxioConfiguration conf) {
-      mConf = conf;
-      mSubject = subject;
-      mAuth = MasterInquireClient.Factory.getConnectDetails(conf).toAuthority();
-    }
-
-    public FileSystemKey(ClientContext ctx) {
-      this(ctx.getSubject(), ctx.getClusterConf());
-    }
-
-    @Override
-    public int hashCode() {
-      return Objects.hash(mSubject, mAuth);
-    }
-
-    @Override
-    public boolean equals(Object o) {
-      if (!(o instanceof FileSystemKey)) {
-        return false;
-=======
-      BaseFileSystem fs;
-      if (context.getClusterConf().getBoolean(PropertyKey.USER_METADATA_CACHE_ENABLED)) {
-        fs = new MetadataCachingBaseFileSystem(context);
-      } else {
-        fs = new BaseFileSystem(context);
-      }
+      Class[] ctorArgClasses = new Class[] {FileSystemContext.class};
+      Object[] ctorArgs = new Object[] {context};
+      FileSystem fs =
+          (FileSystem) CommonUtils.createNewClassInstance(fsClass, ctorArgClasses, ctorArgs);
       if (context.getClusterConf().getBoolean(PropertyKey.USER_LOCAL_CACHE_ENABLED)) {
         return new LocalCacheFileSystem(fs);
->>>>>>> 3f2aae31
+      } else {
+        return fs;
       }
-      return fs;
     }
   }
 
