--- conflicted
+++ resolved
@@ -58,13 +58,8 @@
     Configuration.set(PropertyKey.SECURITY_AUTHENTICATION_TYPE, AuthType.SIMPLE.getAuthName());
     Configuration.set(PropertyKey.SECURITY_LOGIN_USERNAME, "foo");
     // Use IdentityUserGroupMapping to map user "foo" to group "foo".
-<<<<<<< HEAD
-    Configuration.set(
-        PropertyKey.SECURITY_GROUP_MAPPING, IdentityUserGroupsMapping.class.getName());
-=======
-    Configuration.set(Constants.SECURITY_GROUP_MAPPING_CLASS,
+    Configuration.set(PropertyKey.SECURITY_GROUP_MAPPING_CLASS,
         IdentityUserGroupsMapping.class.getName());
->>>>>>> ada278d1
 
     CreateOptions options = new CreateOptions();
 
