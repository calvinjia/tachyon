/*
 * The Alluxio Open Foundation licenses this work under the Apache License, version 2.0
 * (the "License"). You may not use this work except in compliance with the License, which is
 * available at www.apache.org/licenses/LICENSE-2.0
 *
 * This software is distributed on an "AS IS" basis, WITHOUT WARRANTIES OR CONDITIONS OF ANY KIND,
 * either express or implied, as more fully set forth in the License.
 *
 * See the NOTICE file distributed with this work for information regarding copyright ownership.
 */

package alluxio.conf;

import alluxio.Constants;
import alluxio.DefaultSupplier;
import alluxio.ProjectConstants;
import alluxio.RuntimeConstants;
import alluxio.annotation.PublicApi;
import alluxio.exception.ExceptionMessage;
import alluxio.grpc.Scope;
import alluxio.grpc.WritePType;
import alluxio.util.OSUtils;
import alluxio.util.io.PathUtils;

import com.google.common.annotations.VisibleForTesting;
import com.google.common.base.MoreObjects;
import com.google.common.base.Objects;
import com.google.common.base.Preconditions;
import com.google.common.base.Strings;
import com.google.common.collect.Sets;
import com.sun.management.OperatingSystemMXBean;
import org.slf4j.Logger;
import org.slf4j.LoggerFactory;

import java.lang.management.ManagementFactory;
import java.util.Arrays;
import java.util.Collection;
import java.util.Map;
import java.util.concurrent.ConcurrentHashMap;
import java.util.function.BiFunction;
import java.util.function.Supplier;
import java.util.regex.Matcher;
import java.util.regex.Pattern;

import javax.annotation.Nullable;
import javax.annotation.concurrent.ThreadSafe;

/**
 * Configuration property keys. This class provides a set of pre-defined property keys.
 */
@ThreadSafe
@PublicApi
public final class PropertyKey implements Comparable<PropertyKey> {
  private static final Logger LOG = LoggerFactory.getLogger(PropertyKey.class);

  // The following two maps must be the first to initialize within this file.
  /** A map from default property key's string name to the key. */
  private static final Map<String, PropertyKey> DEFAULT_KEYS_MAP = new ConcurrentHashMap<>();
  /** A map from default property key's alias to the key. */
  private static final Map<String, PropertyKey> DEFAULT_ALIAS_MAP = new ConcurrentHashMap<>();

  /**
   * The consistency check level to apply to a certain property key.
   * User can run "alluxio validateEnv all cluster.conf.consistent" to validate the consistency of
   * configuration properties within the cluster. The command reads all Alluxio properties on
   * each node of the cluster and shows error or warning for properties that have inconsistent
   * values among the nodes. For example, it would show error if the Alluxio property for aws secret
   * access key has some value on a master node and a different value on one of the worker nodes.
   */
  public enum ConsistencyCheckLevel {
    /**
     * Do not check consistency of property value.
     * This should be set if the property is not required to have same value among the nodes
     * (e.g. worker hostname).
     */
    IGNORE,
    /**
     * Check consistency of property value, show warning of inconsistent values.
     * This should be set if the property is recommended to have same value among the nodes,
     * although having different values does not cause immediate issues(e.g. alluxio home folder
     * location, timeout value for connecting to a worker).
     */
    WARN,
    /**
     * Check consistency of property value, show error of inconsistent values.
     * This should be set if the property is required to have same value among the nodes
     * (e.g. AWS credentials, journal location).
     */
    ENFORCE,
  }

  /**
   * Indicates how the property value should be displayed.
   */
  public enum DisplayType {
    /**
     * The property value should be displayed normally.
     */
    DEFAULT,
    /**
     * The property value contains credentials and should not be displayed directly.
     */
    CREDENTIALS,
  }

  /**
   * Builder to create {@link PropertyKey} instances. Note that, <code>Builder.build()</code> will
   * throw exception if there is an existing property built with the same name.
   */
  public static final class Builder {
    private String[] mAlias;
    private DefaultSupplier mDefaultSupplier;
    private Object mDefaultValue;
    private String mDescription;
    private String mName;
    private boolean mIgnoredSiteProperty;
    private boolean mIsBuiltIn = true;
    private boolean mIsHidden;
    private ConsistencyCheckLevel mConsistencyCheckLevel = ConsistencyCheckLevel.IGNORE;
    private Scope mScope = Scope.ALL;
    private DisplayType mDisplayType = DisplayType.DEFAULT;

    /**
     * @param name name of the property
     */
    public Builder(String name) {
      mName = name;
    }

    /**
     * @param template template for the property name
     * @param params parameters of the template
     */
    public Builder(PropertyKey.Template template, Object... params) {
      mName = String.format(template.mFormat, params);
    }

    /**
     * @param aliases aliases for the property
     * @return the updated builder instance
     */
    public Builder setAlias(String... aliases) {
      mAlias = Arrays.copyOf(aliases, aliases.length);
      return this;
    }

    /**
     * @param name name for the property
     * @return the updated builder instance
     */
    public Builder setName(String name) {
      mName = name;
      return this;
    }

    /**
     * @param defaultSupplier supplier for the property's default value
     * @return the updated builder instance
     */
    public Builder setDefaultSupplier(DefaultSupplier defaultSupplier) {
      mDefaultSupplier = defaultSupplier;
      return this;
    }

    /**
     * @param supplier supplier for the property's default value
     * @param description description of the default value
     * @return the updated builder instance
     */
    public Builder setDefaultSupplier(Supplier<Object> supplier, String description) {
      mDefaultSupplier = new DefaultSupplier(supplier, description);
      return this;
    }

    /**
     * @param defaultValue the property's default value
     * @return the updated builder instance
     */
    public Builder setDefaultValue(Object defaultValue) {
      mDefaultValue = defaultValue;
      return this;
    }

    /**
     * @param description of the property
     * @return the updated builder instance
     */
    public Builder setDescription(String description) {
      mDescription = description;
      return this;
    }

    /**
     * @param isBuiltIn whether to the property is a built-in Alluxio property
     * @return the updated builder instance
     */
    public Builder setIsBuiltIn(boolean isBuiltIn) {
      mIsBuiltIn = isBuiltIn;
      return this;
    }

    /**
     * @param isHidden whether to hide the property when generating property documentation
     * @return the updated builder instance
     */
    public Builder setIsHidden(boolean isHidden) {
      mIsHidden = isHidden;
      return this;
    }

    /**
     * @param ignoredSiteProperty whether the property should be ignored in alluxio-site.properties
     * @return the updated builder instance
     */
    public Builder setIgnoredSiteProperty(boolean ignoredSiteProperty) {
      mIgnoredSiteProperty = ignoredSiteProperty;
      return this;
    }

    /**
     * @param consistencyCheckLevel the consistency level that applies to this property
     * @return the updated builder instance
     */
    public Builder setConsistencyCheckLevel(ConsistencyCheckLevel consistencyCheckLevel) {
      mConsistencyCheckLevel = consistencyCheckLevel;
      return this;
    }

    /**
     * @param scope which components this property applies to
     * @return the updated builder instance
     */
    public Builder setScope(Scope scope) {
      mScope = scope;
      return this;
    }

    /**
     * @param displayType the displayType that indicates how the property value should be displayed
     * @return the updated builder instance
     */
    public Builder setDisplayType(DisplayType displayType) {
      mDisplayType = displayType;
      return this;
    }

    /**
     * Creates and registers the property key.
     *
     * @return the created property key instance
     */
    public PropertyKey build() {
      PropertyKey key = buildUnregistered();
      Preconditions.checkState(PropertyKey.register(key), "Cannot register existing key \"%s\"",
          mName);
      return key;
    }

    /**
     * Creates the property key without registering it with default property list.
     *
     * @return the created property key instance
     */
    public PropertyKey buildUnregistered() {
      DefaultSupplier defaultSupplier = mDefaultSupplier;
      if (defaultSupplier == null) {
        String defaultString = String.valueOf(mDefaultValue);
        defaultSupplier = (mDefaultValue == null)
            ? new DefaultSupplier(() -> null, "null")
            : new DefaultSupplier(() -> defaultString, defaultString);
      }

      PropertyKey key = new PropertyKey(mName, mDescription, defaultSupplier, mAlias,
          mIgnoredSiteProperty, mIsHidden, mConsistencyCheckLevel, mScope, mDisplayType,
          mIsBuiltIn);
      return key;
    }

    @Override
    public String toString() {
      return MoreObjects.toStringHelper(this)
          .add("alias", mAlias)
          .add("defaultValue", mDefaultValue)
          .add("description", mDescription)
          .add("name", mName).toString();
    }
  }

  public static final PropertyKey CONF_DIR =
      new Builder(Name.CONF_DIR)
          .setDefaultValue(String.format("${%s}/conf", Name.HOME))
          .setDescription("The directory containing files used to configure Alluxio.")
          .setIgnoredSiteProperty(true)
          .setConsistencyCheckLevel(ConsistencyCheckLevel.WARN)
          .build();
  public static final PropertyKey CONF_VALIDATION_ENABLED =
      new Builder(Name.CONF_VALIDATION_ENABLED)
          .setDefaultValue(true)
          .setDescription("Whether to validate the configuration properties when initializing "
              + "Alluxio clients or server process.")
          .setIsHidden(true)
          .setConsistencyCheckLevel(ConsistencyCheckLevel.WARN)
          .build();
  public static final PropertyKey DEBUG =
      new Builder(Name.DEBUG)
          .setDefaultValue(false)
          .setDescription("Set to true to enable debug mode which has additional logging and "
              + "info in the Web UI.")
          .setConsistencyCheckLevel(ConsistencyCheckLevel.WARN)
          .build();
  public static final PropertyKey EXTENSIONS_DIR =
      new Builder(Name.EXTENSIONS_DIR)
          .setDefaultValue(String.format("${%s}/extensions", Name.HOME))
          .setDescription("The directory containing Alluxio extensions.")
          .setConsistencyCheckLevel(ConsistencyCheckLevel.WARN)
          .setScope(Scope.SERVER)
          .build();
  public static final PropertyKey HOME =
      new Builder(Name.HOME)
          .setDefaultValue("/opt/alluxio")
          .setDescription("Alluxio installation directory.")
          .setConsistencyCheckLevel(ConsistencyCheckLevel.WARN)
          .build();
  public static final PropertyKey LOGGER_TYPE =
      new Builder(Name.LOGGER_TYPE)
          .setDefaultValue("Console")
          .setDescription("The type of logger.")
          .setConsistencyCheckLevel(ConsistencyCheckLevel.IGNORE)
          .build();
  public static final PropertyKey LOGS_DIR =
      new Builder(Name.LOGS_DIR)
          .setDefaultValue(String.format("${%s}/logs", Name.WORK_DIR))
          .setDescription("The path under Alluxio home directory to store log files. It has a "
              + "corresponding environment variable $ALLUXIO_LOGS_DIR.")
          .setIgnoredSiteProperty(true)
          .setConsistencyCheckLevel(ConsistencyCheckLevel.WARN)
          .build();
  // Used in alluxio-config.sh and conf/log4j.properties
  public static final PropertyKey USER_LOGS_DIR =
      new Builder(Name.USER_LOGS_DIR)
          .setDefaultValue(String.format("${%s}/user", Name.LOGS_DIR))
          .setDescription("The path to store logs of Alluxio shell. To change its value, one can "
              + " set environment variable $ALLUXIO_USER_LOGS_DIR.")
          .setIgnoredSiteProperty(true)
          .setConsistencyCheckLevel(ConsistencyCheckLevel.WARN)
          .build();
  public static final PropertyKey METRICS_CONF_FILE =
      new Builder(Name.METRICS_CONF_FILE)
          .setDefaultValue(String.format("${%s}/metrics.properties", Name.CONF_DIR))
          .setDescription("The file path of the metrics system configuration file. By default "
              + "it is `metrics.properties` in the `conf` directory.")
          .setConsistencyCheckLevel(ConsistencyCheckLevel.WARN)
          .setScope(Scope.SERVER)
          .build();
  public static final PropertyKey METRICS_CONTEXT_SHUTDOWN_TIMEOUT =
      new Builder(Name.METRICS_CONTEXT_SHUTDOWN_TIMEOUT)
          .setDefaultValue("1sec")
          .setDescription("Time to wait for the metrics context to shut down. The main purpose for "
              + "this property is to allow tests to shut down faster.")
          .setConsistencyCheckLevel(ConsistencyCheckLevel.IGNORE)
          .setIsHidden(true)
          .setScope(Scope.ALL)
          .build();
  public static final PropertyKey NETWORK_CONNECTION_AUTH_TIMEOUT =
      new Builder(Name.NETWORK_CONNECTION_AUTH_TIMEOUT)
          .setDefaultValue("30sec")
          .setDescription("Maximum time to wait for a connection (gRPC channel) to attempt to "
              + "receive an authentication response.")
          .setConsistencyCheckLevel(ConsistencyCheckLevel.WARN)
          .setScope(Scope.ALL)
          .build();
  public static final PropertyKey NETWORK_CONNECTION_HEALTH_CHECK_TIMEOUT =
      new Builder(Name.NETWORK_CONNECTION_HEALTH_CHECK_TIMEOUT)
          .setAlias("alluxio.network.connection.health.check.timeout.ms")
          .setDefaultValue("5sec")
          .setDescription("Allowed duration for checking health of client connections (gRPC "
              + "channels) before being assigned to a client. If a connection does not become "
              + "active  within configured time, it will be shut down and a new connection will be "
              + "created for the client")
          .setConsistencyCheckLevel(ConsistencyCheckLevel.WARN)
          .setScope(Scope.ALL)
          .build();
  public static final PropertyKey NETWORK_CONNECTION_SERVER_SHUTDOWN_TIMEOUT =
      new Builder(Name.NETWORK_CONNECTION_SERVER_SHUTDOWN_TIMEOUT)
          .setDefaultValue("60sec")
          .setDescription("Maximum time to wait for gRPC server to stop on shutdown")
          .setConsistencyCheckLevel(ConsistencyCheckLevel.WARN)
          .setScope(Scope.SERVER)
          .build();
  public static final PropertyKey NETWORK_CONNECTION_SHUTDOWN_TIMEOUT =
      new Builder(Name.NETWORK_CONNECTION_SHUTDOWN_TIMEOUT)
          .setDefaultValue("60sec")
          .setDescription("Maximum time to wait for connections (gRPC channels) to stop on "
              + "shutdown")
          .setConsistencyCheckLevel(ConsistencyCheckLevel.WARN)
          .setScope(Scope.ALL)
          .build();
  public static final PropertyKey NETWORK_HOST_RESOLUTION_TIMEOUT_MS =
      new Builder(Name.NETWORK_HOST_RESOLUTION_TIMEOUT_MS)
          .setAlias("alluxio.network.host.resolution.timeout.ms")
          .setDefaultValue("5sec")
          .setDescription("During startup of the Master and Worker processes Alluxio needs to "
              + "ensure that they are listening on externally resolvable and reachable host "
              + "names. To do this, Alluxio will automatically attempt to select an "
              + "appropriate host name if one was not explicitly specified. This represents "
              + "the maximum amount of time spent waiting to determine if a candidate host "
              + "name is resolvable over the network.")
          .setConsistencyCheckLevel(ConsistencyCheckLevel.WARN)
          .build();
  public static final PropertyKey SITE_CONF_DIR =
      new Builder(Name.SITE_CONF_DIR)
          .setDefaultSupplier(
              () -> String.format("${%s}/,%s/.alluxio/,/etc/alluxio/",
                  Name.CONF_DIR, System.getProperty("user.home")),
              String.format("${%s}/,${user.home}/.alluxio/,/etc/alluxio/", Name.CONF_DIR))
          .setDescription(
              String.format("Comma-separated search path for %s.", Constants.SITE_PROPERTIES))
          .setIgnoredSiteProperty(true)
          .setConsistencyCheckLevel(ConsistencyCheckLevel.WARN)
          .build();
  public static final PropertyKey TEST_MODE =
      new Builder(Name.TEST_MODE)
          .setDefaultValue(false)
          .setDescription("Flag used only during tests to allow special behavior.")
          .setConsistencyCheckLevel(ConsistencyCheckLevel.WARN)
          .setIsHidden(true)
          .build();
  public static final PropertyKey TMP_DIRS =
      new Builder(Name.TMP_DIRS)
          .setDefaultValue("/tmp")
          .setDescription("The path(s) to store Alluxio temporary files, use commas as delimiters. "
              + "If multiple paths are specified, one will be selected at random per temporary "
              + "file. Currently, only files to be uploaded to object stores are stored in these "
              + "paths.")
          .setScope(Scope.SERVER)
          .build();
  public static final PropertyKey VERSION =
      new Builder(Name.VERSION)
          .setConsistencyCheckLevel(ConsistencyCheckLevel.IGNORE)
          .setDefaultValue(ProjectConstants.VERSION)
          .setDescription("Version of Alluxio. User should never modify this property.")
          .setIgnoredSiteProperty(true)
          .setIsHidden(true)
          .build();
  public static final PropertyKey WEB_FILE_INFO_ENABLED =
      new Builder(Name.WEB_FILE_INFO_ENABLED)
          .setDefaultValue(true)
          .setDescription("Whether detailed file information are enabled for the web UI.")
          .setConsistencyCheckLevel(ConsistencyCheckLevel.ENFORCE)
          .setScope(Scope.SERVER)
          .build();
  public static final PropertyKey WEB_RESOURCES =
      new Builder(Name.WEB_RESOURCES)
          .setDefaultValue(String.format("${%s}/webui/", Name.HOME))
          .setDescription("Path to the web UI resources. User should never modify this property.")
          .setConsistencyCheckLevel(ConsistencyCheckLevel.WARN)
          .setScope(Scope.SERVER)
          .setIsHidden(true)
          .build();
  public static final PropertyKey WEB_THREADS =
      new Builder(Name.WEB_THREADS)
          .setDefaultValue(1)
          .setDescription("How many threads to serve Alluxio web UI.")
          .setConsistencyCheckLevel(ConsistencyCheckLevel.WARN)
          .setScope(Scope.SERVER)
          .build();
  public static final PropertyKey WEB_CORS_ENABLED =
      new Builder(Name.WEB_CORS_ENABLED)
          .setDefaultValue(false)
          .setDescription("Set to true to enable Cross-Origin Resource Sharing for RESTful API"
              + "endpoints.")
          .setConsistencyCheckLevel(ConsistencyCheckLevel.WARN)
          .build();
  public static final PropertyKey WEB_REFRESH_INTERVAL =
      new Builder(Name.WEB_REFRESH_INTERVAL)
          .setDefaultValue("15s")
          .setDescription("The amount of time to await before refreshing the Web UI if it is set "
              + "to auto refresh.")
          .setConsistencyCheckLevel(ConsistencyCheckLevel.WARN)
          .build();
  public static final PropertyKey WORK_DIR =
      new Builder(Name.WORK_DIR)
          .setDefaultValue(String.format("${%s}", Name.HOME))
          .setDescription("The directory to use for Alluxio's working directory. By default, "
              + "the journal, logs, and under file storage data (if using local filesystem) "
              + "are written here.")
          .setConsistencyCheckLevel(ConsistencyCheckLevel.WARN)
          .build();
  public static final PropertyKey ZOOKEEPER_ADDRESS =
      new Builder(Name.ZOOKEEPER_ADDRESS)
          .setDescription("Address of ZooKeeper.")
          .setConsistencyCheckLevel(ConsistencyCheckLevel.ENFORCE)
          .build();
  public static final PropertyKey ZOOKEEPER_CONNECTION_TIMEOUT =
      new Builder(Name.ZOOKEEPER_CONNECTION_TIMEOUT)
          .setDefaultValue("15s") // matches Zookeeper's default
          .setDescription("Connection timeout to use when connecting to Zookeeper")
          .setConsistencyCheckLevel(ConsistencyCheckLevel.WARN)
          .build();
  public static final PropertyKey ZOOKEEPER_ELECTION_PATH =
      new Builder(Name.ZOOKEEPER_ELECTION_PATH)
          .setDefaultValue("/alluxio/election")
          .setDescription("Election directory in ZooKeeper.")
          .setConsistencyCheckLevel(ConsistencyCheckLevel.ENFORCE)
          .build();
  public static final PropertyKey ZOOKEEPER_ENABLED =
      new Builder(Name.ZOOKEEPER_ENABLED)
          .setDefaultValue(false)
          .setDescription("If true, setup master fault tolerant mode using ZooKeeper.")
          .setConsistencyCheckLevel(ConsistencyCheckLevel.ENFORCE)
          .build();
  public static final PropertyKey ZOOKEEPER_LEADER_INQUIRY_RETRY_COUNT =
      new Builder(Name.ZOOKEEPER_LEADER_INQUIRY_RETRY_COUNT)
          .setDefaultValue(10)
          .setDescription("The number of retries to inquire leader from ZooKeeper.")
          .setConsistencyCheckLevel(ConsistencyCheckLevel.WARN)
          .build();
  public static final PropertyKey ZOOKEEPER_LEADER_PATH =
      new Builder(Name.ZOOKEEPER_LEADER_PATH)
          .setDefaultValue("/alluxio/leader")
          .setDescription("Leader directory in ZooKeeper.")
          .setConsistencyCheckLevel(ConsistencyCheckLevel.ENFORCE)
          .build();
  public static final PropertyKey ZOOKEEPER_SESSION_TIMEOUT =
      new Builder(Name.ZOOKEEPER_SESSION_TIMEOUT)
          .setDefaultValue("60s") // matches Zookeeper's default
          .setDescription("Session timeout to use when connecting to Zookeeper")
          .setConsistencyCheckLevel(ConsistencyCheckLevel.WARN)
          .build();
  public static final PropertyKey ZOOKEEPER_AUTH_ENABLED =
      new Builder(Name.ZOOKEEPER_AUTH_ENABLED)
          .setDefaultValue(true)
          .setDescription("If true, enable client-side Zookeeper authentication.")
          .setConsistencyCheckLevel(ConsistencyCheckLevel.WARN)
          .setScope(Scope.CLIENT)
          .build();
  public static final PropertyKey ZOOKEEPER_LEADER_CONNECTION_ERROR_POLICY =
      new Builder(Name.ZOOKEEPER_LEADER_CONNECTION_ERROR_POLICY)
          .setDefaultValue("SESSION")
          .setDescription("Connection error policy defines how errors on zookeeper connections "
              + "to be treated in leader election. "
              + "STANDARD policy treats every connection event as failure."
              + "SESSION policy relies on zookeeper sessions for judging failures, "
              + "helping leader to retain its status, as long as its session is protected.")
          .setConsistencyCheckLevel(ConsistencyCheckLevel.ENFORCE)
          .setScope(Scope.MASTER)
          .build();
  /**
   * UFS related properties.
   */
  public static final PropertyKey UNDERFS_ALLOW_SET_OWNER_FAILURE =
      new Builder(Name.UNDERFS_ALLOW_SET_OWNER_FAILURE)
          .setDefaultValue(false)
          .setDescription("Whether to allow setting owner in UFS to fail. When set to true, "
              + "it is possible file or directory owners diverge between Alluxio and UFS.")
          .setConsistencyCheckLevel(ConsistencyCheckLevel.ENFORCE)
          .setScope(Scope.MASTER)
          .build();
  public static final PropertyKey UNDERFS_CLEANUP_ENABLED =
      new Builder(Name.UNDERFS_CLEANUP_ENABLED)
          .setDefaultValue(false)
          .setDescription("Whether or not to clean up under file storage periodically."
              + "Some ufs operations may not be completed and cleaned up successfully "
              + "in normal ways and leave some intermediate data that needs periodical cleanup."
              + "If enabled, all the mount points will be cleaned up when a leader master starts "
              + "or cleanup interval is reached. This should be used sparingly.")
          .setConsistencyCheckLevel(ConsistencyCheckLevel.ENFORCE)
          .setScope(Scope.MASTER)
          .build();
  public static final PropertyKey UNDERFS_CLEANUP_INTERVAL =
      new Builder(Name.UNDERFS_CLEANUP_INTERVAL)
          .setDefaultValue("1day")
          .setDescription("The interval for periodically cleaning all the "
              + " mounted under file storages.")
          .setConsistencyCheckLevel(ConsistencyCheckLevel.WARN)
          .setScope(Scope.MASTER)
          .build();
  public static final PropertyKey UNDERFS_LISTING_LENGTH =
      new Builder(Name.UNDERFS_LISTING_LENGTH)
          .setDefaultValue(1000)
          .setDescription("The maximum number of directory entries to list in a single query "
              + "to under file system. If the total number of entries is greater than the "
              + "specified length, multiple queries will be issued.")
          .setConsistencyCheckLevel(ConsistencyCheckLevel.ENFORCE)
          .setScope(Scope.MASTER)
          .build();
  public static final PropertyKey UNDERFS_GCS_DEFAULT_MODE =
      new Builder(Name.UNDERFS_GCS_DEFAULT_MODE)
          .setDefaultValue("0700")
          .setDescription("Mode (in octal notation) for GCS objects if mode cannot be discovered.")
          .setConsistencyCheckLevel(ConsistencyCheckLevel.WARN)
          .setScope(Scope.SERVER)
          .build();
  public static final PropertyKey UNDERFS_GCS_DIRECTORY_SUFFIX =
      new Builder(Name.UNDERFS_GCS_DIRECTORY_SUFFIX)
          .setDefaultValue("/")
          .setDescription("Directories are represented in GCS as zero-byte objects named with "
              + "the specified suffix.")
          .setConsistencyCheckLevel(ConsistencyCheckLevel.ENFORCE)
          .setScope(Scope.SERVER)
          .build();
  public static final PropertyKey UNDERFS_GCS_OWNER_ID_TO_USERNAME_MAPPING =
      new Builder(Name.UNDERFS_GCS_OWNER_ID_TO_USERNAME_MAPPING)
          .setDescription("Optionally, specify a preset gcs owner id to Alluxio username "
              + "static mapping in the format \"id1=user1;id2=user2\". The Google Cloud "
              + "Storage IDs can be found at the console address "
              + "https://console.cloud.google.com/storage/settings . Please use the "
              + "\"Owners\" one.")
          .setConsistencyCheckLevel(ConsistencyCheckLevel.ENFORCE)
          .setScope(Scope.SERVER)
          .build();
  public static final PropertyKey UNDERFS_HDFS_CONFIGURATION =
      new Builder(Name.UNDERFS_HDFS_CONFIGURATION)
          .setDefaultValue(String.format(
              "${%s}/core-site.xml:${%s}/hdfs-site.xml", Name.CONF_DIR, Name.CONF_DIR))
          .setDescription("Location of the HDFS configuration file to overwrite "
              + "the default HDFS client configuration. Note that, these files must be available"
              + "on every node.")
          .setConsistencyCheckLevel(ConsistencyCheckLevel.WARN)
          .setScope(Scope.SERVER)
          .build();
  public static final PropertyKey UNDERFS_HDFS_IMPL =
      new Builder(Name.UNDERFS_HDFS_IMPL)
          .setDefaultValue("org.apache.hadoop.hdfs.DistributedFileSystem")
          .setDescription("The implementation class of the HDFS as the under storage system.")
          .setConsistencyCheckLevel(ConsistencyCheckLevel.ENFORCE)
          .setScope(Scope.SERVER)
          .build();
  public static final PropertyKey UNDERFS_HDFS_PREFIXES =
      new Builder(Name.UNDERFS_HDFS_PREFIXES)
          .setDefaultValue("hdfs://,glusterfs:///,maprfs:///")
          .setDescription("Optionally, specify which prefixes should run through the HDFS "
              + "implementation of UnderFileSystem. The delimiter is any whitespace "
              + "and/or ','.")
          .setConsistencyCheckLevel(ConsistencyCheckLevel.ENFORCE)
          .setScope(Scope.SERVER)
          .build();
  public static final PropertyKey UNDERFS_HDFS_REMOTE =
      new Builder(Name.UNDERFS_HDFS_REMOTE)
          .setDefaultValue(false)
          .setDescription("Boolean indicating whether or not the under storage worker nodes "
              + "are remote with respect to Alluxio worker nodes. If set to true, Alluxio "
              + "will not attempt to discover locality information from the under storage "
              + "because locality is impossible. This will improve performance. The default "
              + "value is false.")
          .setConsistencyCheckLevel(ConsistencyCheckLevel.ENFORCE)
          .setScope(Scope.SERVER)
          .build();
  public static final PropertyKey UNDERFS_WEB_HEADER_LAST_MODIFIED =
      new Builder(Name.UNDERFS_WEB_HEADER_LAST_MODIFIED)
          .setDefaultValue("EEE, dd MMM yyyy HH:mm:ss zzz")
          .setDescription("Date format of last modified for a http response header.")
          .setConsistencyCheckLevel(ConsistencyCheckLevel.ENFORCE)
          .setScope(Scope.SERVER)
          .build();
  public static final PropertyKey UNDERFS_WEB_CONNECTION_TIMEOUT =
      new Builder(Name.UNDERFS_WEB_CONNECTION_TIMEOUT)
          .setDefaultValue("60s")
          .setDescription("Default timeout for a http connection.")
          .setConsistencyCheckLevel(ConsistencyCheckLevel.ENFORCE)
          .setScope(Scope.SERVER)
          .build();
  public static final PropertyKey UNDERFS_WEB_PARENT_NAMES =
      new Builder(Name.UNDERFS_WEB_PARENT_NAMES)
          .setDefaultValue("Parent Directory,..,../")
          .setDescription("The text of the http link for the parent directory.")
          .setConsistencyCheckLevel(ConsistencyCheckLevel.ENFORCE)
          .setScope(Scope.SERVER)
          .build();
  public static final PropertyKey UNDERFS_WEB_TITLES =
      new Builder(Name.UNDERFS_WEB_TITLES)
          .setDefaultValue("Index of ,Directory listing for ")
          .setDescription("The title of the content for a http url.")
          .setConsistencyCheckLevel(ConsistencyCheckLevel.ENFORCE)
          .setScope(Scope.SERVER)
          .build();
  public static final PropertyKey UNDERFS_OBJECT_STORE_BREADCRUMBS_ENABLED =
      new Builder(Name.UNDERFS_OBJECT_STORE_BREADCRUMBS_ENABLED)
          .setDefaultValue(true)
          .setDescription("Set this to false to prevent Alluxio from creating zero byte objects "
              + "during read or list operations on object store UFS. Leaving this on enables more"
              + " efficient listing of prefixes.")
          .setConsistencyCheckLevel(ConsistencyCheckLevel.WARN)
          .setScope(Scope.SERVER)
          .build();
  public static final PropertyKey UNDERFS_OBJECT_STORE_MULTI_RANGE_CHUNK_SIZE =
      new Builder(Name.UNDERFS_OBJECT_STORE_MULTI_RANGE_CHUNK_SIZE)
          .setDefaultValue(String.format("${%s}", Name.USER_BLOCK_SIZE_BYTES_DEFAULT))
          .setDescription("Default chunk size for ranged reads from multi-range object input "
              + "streams.")
          .setConsistencyCheckLevel(ConsistencyCheckLevel.WARN)
          .setScope(Scope.SERVER)
          .build();
  public static final PropertyKey UNDERFS_OBJECT_STORE_SERVICE_THREADS =
      new Builder(Name.UNDERFS_OBJECT_STORE_SERVICE_THREADS)
          .setDefaultValue(20)
          .setDescription("The number of threads in executor pool for parallel object store "
              + "UFS operations, such as directory renames and deletes.")
          .setConsistencyCheckLevel(ConsistencyCheckLevel.WARN)
          .setScope(Scope.SERVER)
          .build();
  public static final PropertyKey UNDERFS_OBJECT_STORE_MOUNT_SHARED_PUBLICLY =
      new Builder(Name.UNDERFS_OBJECT_STORE_MOUNT_SHARED_PUBLICLY)
          .setDefaultValue(false)
          .setDescription("Whether or not to share object storage under storage system "
              + "mounted point with all Alluxio users. Note that this configuration has no "
              + "effect on HDFS nor local UFS.")
          .setConsistencyCheckLevel(ConsistencyCheckLevel.ENFORCE)
          .setScope(Scope.SERVER)
          .build();
  public static final PropertyKey UNDERFS_EVENTUAL_CONSISTENCY_RETRY_BASE_SLEEP_MS =
      new Builder(Name.UNDERFS_EVENTUAL_CONSISTENCY_RETRY_BASE_SLEEP_MS)
          .setDefaultValue("50ms")
          .setDescription("To handle eventually consistent storage semantics "
              + "for certain under storages, Alluxio will perform retries "
              + "when under storage metadata doesn't match Alluxio's expectations. "
              + "These retries use exponential backoff. "
              + "This property determines the base time for the exponential backoff.")
          .setConsistencyCheckLevel(ConsistencyCheckLevel.WARN)
          .setScope(Scope.SERVER)
          .build();
  public static final PropertyKey UNDERFS_EVENTUAL_CONSISTENCY_RETRY_MAX_NUM =
      new Builder(Name.UNDERFS_EVENTUAL_CONSISTENCY_RETRY_MAX_NUM)
          .setDefaultValue(20)
          .setDescription("To handle eventually consistent storage semantics "
              + "for certain under storages, Alluxio will perform retries "
              + "when under storage metadata doesn't match Alluxio's expectations. "
              + "These retries use exponential backoff. "
              + "This property determines the maximum number of retries.")
          .setConsistencyCheckLevel(ConsistencyCheckLevel.WARN)
          .setScope(Scope.SERVER)
          .build();
  public static final PropertyKey UNDERFS_EVENTUAL_CONSISTENCY_RETRY_MAX_SLEEP_MS =
      new Builder(Name.UNDERFS_EVENTUAL_CONSISTENCY_RETRY_MAX_SLEEP_MS)
          .setDefaultValue("30sec")
          .setDescription("To handle eventually consistent storage semantics "
              + "for certain under storages, Alluxio will perform retries "
              + "when under storage metadata doesn't match Alluxio's expectations. "
              + "These retries use exponential backoff. "
              + "This property determines the maximum wait time in the backoff.")
          .setConsistencyCheckLevel(ConsistencyCheckLevel.WARN)
          .setScope(Scope.SERVER)
          .build();
  public static final PropertyKey UNDERFS_OSS_CONNECT_MAX =
      new Builder(Name.UNDERFS_OSS_CONNECT_MAX)
          .setDefaultValue(1024)
          .setDescription("The maximum number of OSS connections.")
          .setConsistencyCheckLevel(ConsistencyCheckLevel.WARN)
          .setScope(Scope.SERVER)
          .build();
  public static final PropertyKey UNDERFS_OSS_CONNECT_TIMEOUT =
      new Builder(Name.UNDERFS_OSS_CONNECT_TIMEOUT)
          .setAlias("alluxio.underfs.oss.connection.timeout.ms")
          .setDefaultValue("50sec")
          .setDescription("The timeout when connecting to OSS.")
          .setConsistencyCheckLevel(ConsistencyCheckLevel.WARN)
          .setScope(Scope.SERVER)
          .build();
  public static final PropertyKey UNDERFS_OSS_CONNECT_TTL =
      new Builder(Name.UNDERFS_OSS_CONNECT_TTL)
          .setDefaultValue(-1)
          .setDescription("The TTL of OSS connections in ms.")
          .setConsistencyCheckLevel(ConsistencyCheckLevel.WARN)
          .setScope(Scope.SERVER)
          .build();
  public static final PropertyKey UNDERFS_OSS_SOCKET_TIMEOUT =
      new Builder(Name.UNDERFS_OSS_SOCKET_TIMEOUT)
          .setAlias("alluxio.underfs.oss.socket.timeout.ms")
          .setDefaultValue("50sec")
          .setDescription("The timeout of OSS socket.")
          .setConsistencyCheckLevel(ConsistencyCheckLevel.WARN)
          .setScope(Scope.SERVER)
          .build();
  public static final PropertyKey UNDERFS_S3_ADMIN_THREADS_MAX =
      new Builder(Name.UNDERFS_S3_ADMIN_THREADS_MAX)
          .setDefaultValue(20)
          .setDescription("The maximum number of threads to use for metadata operations when "
              + "communicating with S3. These operations may be fairly concurrent and "
              + "frequent but should not take much time to process.")
          .setConsistencyCheckLevel(ConsistencyCheckLevel.WARN)
          .setScope(Scope.SERVER)
          .build();
  public static final PropertyKey UNDERFS_S3_DISABLE_DNS_BUCKETS =
      new Builder(Name.UNDERFS_S3_DISABLE_DNS_BUCKETS)
          .setDefaultValue(false)
          .setDescription("Optionally, specify to make all S3 requests path style.")
          .setConsistencyCheckLevel(ConsistencyCheckLevel.ENFORCE)
          .setScope(Scope.SERVER)
          .build();
  public static final PropertyKey UNDERFS_S3_ENDPOINT =
      new Builder(Name.UNDERFS_S3_ENDPOINT)
          .setDescription("Optionally, to reduce data latency or visit resources which are "
              + "separated in different AWS regions, specify a regional endpoint to make aws "
              + "requests. An endpoint is a URL that is the entry point for a web service. "
              + "For example, s3.cn-north-1.amazonaws.com.cn is an entry point for the Amazon "
              + "S3 service in beijing region.")
          .setConsistencyCheckLevel(ConsistencyCheckLevel.ENFORCE)
          .setScope(Scope.SERVER)
          .build();
  public static final PropertyKey UNDERFS_S3_OWNER_ID_TO_USERNAME_MAPPING =
      new Builder(Name.UNDERFS_S3_OWNER_ID_TO_USERNAME_MAPPING)
          .setDescription("Optionally, specify a preset s3 canonical id to Alluxio username "
              + "static mapping, in the format \"id1=user1;id2=user2\". The AWS S3 canonical "
              + "ID can be found at the console address "
              + "https://console.aws.amazon.com/iam/home?#security_credential . Please expand "
              + "the \"Account Identifiers\" tab and refer to \"Canonical User ID\".")
          .setConsistencyCheckLevel(ConsistencyCheckLevel.ENFORCE)
          .setScope(Scope.SERVER)
          .build();
  public static final PropertyKey UNDERFS_S3_PROXY_HOST =
      new Builder(Name.UNDERFS_S3_PROXY_HOST)
          .setDescription("Optionally, specify a proxy host for communicating with S3.")
          .setConsistencyCheckLevel(ConsistencyCheckLevel.ENFORCE)
          .setScope(Scope.SERVER)
          .build();
  public static final PropertyKey UNDERFS_S3_PROXY_PORT =
      new Builder(Name.UNDERFS_S3_PROXY_PORT)
          .setDescription("Optionally, specify a proxy port for communicating with S3.")
          .setConsistencyCheckLevel(ConsistencyCheckLevel.ENFORCE)
          .setScope(Scope.SERVER)
          .build();
  public static final PropertyKey UNDERFS_S3_THREADS_MAX =
      new Builder(Name.UNDERFS_S3_THREADS_MAX)
          .setDefaultValue(40)
          .setDescription("The maximum number of threads to use for communicating with S3 and "
              + "the maximum number of concurrent connections to S3. Includes both threads "
              + "for data upload and metadata operations. This number should be at least as "
              + "large as the max admin threads plus max upload threads.")
          .setConsistencyCheckLevel(ConsistencyCheckLevel.WARN)
          .setScope(Scope.SERVER)
          .build();
  public static final PropertyKey UNDERFS_S3_UPLOAD_THREADS_MAX =
      new Builder(Name.UNDERFS_S3_UPLOAD_THREADS_MAX)
          .setDefaultValue(20)
          .setDescription("For an Alluxio worker, this is the maximum number of threads to use "
              + "for uploading data to S3 for multipart uploads. These operations can be fairly "
              + "expensive, so multiple threads are encouraged. However, this also splits the "
              + "bandwidth between threads, meaning the overall latency for completing an upload "
              + "will be higher for more threads. For the Alluxio master, this is the maximum "
              + "number of threads used for the rename (copy) operation. It is recommended that "
              + "value should be greater than or equal to "
              + Name.UNDERFS_OBJECT_STORE_SERVICE_THREADS)
          .setConsistencyCheckLevel(ConsistencyCheckLevel.WARN)
          .setScope(Scope.SERVER)
          .build();
  public static final PropertyKey UNDERFS_S3_DEFAULT_MODE =
      new Builder(Name.UNDERFS_S3_DEFAULT_MODE)
          .setAlias("alluxio.underfs.s3a.default.mode")
          .setDefaultValue("0700")
          .setDescription("Mode (in octal notation) for S3 objects if mode cannot be discovered.")
          .setConsistencyCheckLevel(ConsistencyCheckLevel.WARN)
          .setScope(Scope.SERVER)
          .build();
  public static final PropertyKey UNDERFS_S3_DIRECTORY_SUFFIX =
      new Builder(Name.UNDERFS_S3_DIRECTORY_SUFFIX)
          .setAlias("alluxio.underfs.s3a.directory.suffix")
          .setDefaultValue("/")
          .setDescription("Directories are represented in S3 as zero-byte objects named with "
              + "the specified suffix.")
          .setConsistencyCheckLevel(ConsistencyCheckLevel.ENFORCE)
          .setScope(Scope.SERVER)
          .build();
  public static final PropertyKey UNDERFS_S3_BULK_DELETE_ENABLED =
      new Builder(Name.UNDERFS_S3_BULK_DELETE_ENABLED)
          .setAlias("alluxio.underfs.s3a.bulk.delete.enabled")
          .setDefaultValue(true)
          .setIsHidden(true)
          .setConsistencyCheckLevel(ConsistencyCheckLevel.ENFORCE)
          .setScope(Scope.SERVER)
          .build();
  public static final PropertyKey UNDERFS_S3_INHERIT_ACL =
      new Builder(Name.UNDERFS_S3_INHERIT_ACL)
          .setAlias("alluxio.underfs.s3a.inherit_acl")
          .setDefaultValue(true)
          .setDescription("Set this property to false to disable inheriting bucket ACLs on "
              + "objects. Note that the translation from bucket ACLs to Alluxio user permissions "
              + "is best effort as some S3-like storage services doe not implement ACLs fully "
              + "compatible with S3.")
          .setConsistencyCheckLevel(ConsistencyCheckLevel.ENFORCE)
          .setScope(Scope.SERVER)
          .build();
  public static final PropertyKey UNDERFS_S3_INTERMEDIATE_UPLOAD_CLEAN_AGE =
      new Builder(Name.UNDERFS_S3_INTERMEDIATE_UPLOAD_CLEAN_AGE)
          .setAlias("alluxio.underfs.s3a.intermediate.upload.clean.age")
          .setDefaultValue("3day")
          .setDescription("Streaming uploads may not have been completed/aborted correctly "
              + "and need periodical ufs cleanup. If ufs cleanup is enabled, "
              + "intermediate multipart uploads in all non-readonly S3 mount points "
              + "older than this age will be cleaned. This may impact other "
              + "ongoing upload operations, so a large clean age is encouraged.")
          .setConsistencyCheckLevel(ConsistencyCheckLevel.WARN)
          .setScope(Scope.SERVER)
          .build();
  public static final PropertyKey UNDERFS_S3_LIST_OBJECTS_V1 =
      new Builder(Name.UNDERFS_S3_LIST_OBJECTS_V1)
          .setAlias("alluxio.underfs.s3a.list.objects.v1")
          .setDefaultValue(false)
          .setDescription("Whether to use version 1 of GET Bucket (List Objects) API.")
          .setConsistencyCheckLevel(ConsistencyCheckLevel.ENFORCE)
          .setScope(Scope.SERVER)
          .build();
  public static final PropertyKey UNDERFS_S3_REQUEST_TIMEOUT =
      new Builder(Name.UNDERFS_S3_REQUEST_TIMEOUT)
          .setAlias("alluxio.underfs.s3a.request.timeout.ms", "alluxio.underfs.s3a.request.timeout")
          .setDefaultValue("1min")
          .setDescription("The timeout for a single request to S3. Infinity if set to 0. "
              + "Setting this property to a non-zero value can improve performance by "
              + "avoiding the long tail of requests to S3. For very slow connections to S3, "
              + "consider increasing this value or setting it to 0.")
          .setConsistencyCheckLevel(ConsistencyCheckLevel.WARN)
          .setScope(Scope.SERVER)
          .build();
  public static final PropertyKey UNDERFS_S3_SECURE_HTTP_ENABLED =
      new Builder(Name.UNDERFS_S3_SECURE_HTTP_ENABLED)
          .setAlias("alluxio.underfs.s3a.secure.http.enabled")
          .setDefaultValue(false)
          .setDescription("Whether or not to use HTTPS protocol when communicating with S3.")
          .setConsistencyCheckLevel(ConsistencyCheckLevel.ENFORCE)
          .setScope(Scope.SERVER)
          .build();
  public static final PropertyKey UNDERFS_S3_SERVER_SIDE_ENCRYPTION_ENABLED =
      new Builder(Name.UNDERFS_S3_SERVER_SIDE_ENCRYPTION_ENABLED)
          .setAlias("alluxio.underfs.s3a.server.side.encryption.enabled")
          .setDefaultValue(false)
          .setDescription("Whether or not to encrypt data stored in S3.")
          .setConsistencyCheckLevel(ConsistencyCheckLevel.ENFORCE)
          .setScope(Scope.SERVER)
          .build();
  public static final PropertyKey UNDERFS_S3_SIGNER_ALGORITHM =
      new Builder(Name.UNDERFS_S3_SIGNER_ALGORITHM)
          .setAlias("alluxio.underfs.s3a.signer.algorithm")
          .setDescription("The signature algorithm which should be used to sign requests to "
              + "the s3 service. This is optional, and if not set, the client will "
              + "automatically determine it. For interacting with an S3 endpoint which only "
              + "supports v2 signatures, set this to \"S3SignerType\".")
          .setConsistencyCheckLevel(ConsistencyCheckLevel.ENFORCE)
          .setScope(Scope.SERVER)
          .build();
  public static final PropertyKey UNDERFS_S3_SOCKET_TIMEOUT =
      new Builder(Name.UNDERFS_S3_SOCKET_TIMEOUT)
          .setAlias("alluxio.underfs.s3a.socket.timeout.ms", "alluxio.underfs.s3a.socket.timeout")
          .setDefaultValue("50sec")
          .setDescription("Length of the socket timeout when communicating with S3.")
          .setConsistencyCheckLevel(ConsistencyCheckLevel.WARN)
          .setScope(Scope.SERVER)
          .build();
  public static final PropertyKey UNDERFS_S3_STREAMING_UPLOAD_ENABLED =
      new Builder(Name.UNDERFS_S3_STREAMING_UPLOAD_ENABLED)
          .setAlias("alluxio.underfs.s3a.streaming.upload.enabled")
          .setDefaultValue(false)
          .setDescription("(Experimental) If true, using streaming upload to write to S3.")
          .setConsistencyCheckLevel(ConsistencyCheckLevel.ENFORCE)
          .setScope(Scope.SERVER)
          .build();
  public static final PropertyKey UNDERFS_S3_STREAMING_UPLOAD_PARTITION_SIZE =
      new Builder(Name.UNDERFS_S3_STREAMING_UPLOAD_PARTITION_SIZE)
          .setAlias("alluxio.underfs.s3a.streaming.upload.partition.size")
          .setDefaultValue("64MB")
          .setDescription("Maximum allowable size of a single buffer file when using "
              + "S3A streaming upload. When the buffer file reaches the partition size, "
              + "it will be uploaded and the upcoming data will write to other buffer files."
              + "If the partition size is too small, S3A upload speed might be affected. ")
          .setConsistencyCheckLevel(ConsistencyCheckLevel.WARN)
          .setScope(Scope.SERVER)
          .build();
  public static final PropertyKey UNDERFS_KODO_REQUESTS_MAX =
      new Builder(Name.UNDERFS_KODO_REQUESTS_MAX)
          .setDefaultValue(64)
          .setDescription("The maximum number of kodo connections.")
          .setConsistencyCheckLevel(ConsistencyCheckLevel.WARN)
          .setScope(Scope.SERVER)
          .build();
  public static final PropertyKey UNDERFS_KODO_CONNECT_TIMEOUT =
      new Builder(Name.UNDERFS_KODO_CONNECT_TIMEOUT)
          .setDefaultValue("50sec")
          .setDescription("The connect timeout of kodo.")
          .setConsistencyCheckLevel(ConsistencyCheckLevel.WARN)
          .setScope(Scope.SERVER)
          .build();

  //
  // UFS access control related properties
  //
  // Not prefixed with fs, the s3a property names mirror the aws-sdk property names for ease of use
  public static final PropertyKey GCS_ACCESS_KEY = new Builder(Name.GCS_ACCESS_KEY)
      .setDescription("The access key of GCS bucket.")
      .setConsistencyCheckLevel(ConsistencyCheckLevel.ENFORCE)
      .setScope(Scope.SERVER)
      .setDisplayType(DisplayType.CREDENTIALS)
      .build();
  public static final PropertyKey GCS_SECRET_KEY = new Builder(Name.GCS_SECRET_KEY)
      .setDescription("The secret key of GCS bucket.")
      .setConsistencyCheckLevel(ConsistencyCheckLevel.ENFORCE)
      .setScope(Scope.SERVER)
      .setDisplayType(DisplayType.CREDENTIALS)
      .build();
  public static final PropertyKey OSS_ACCESS_KEY = new Builder(Name.OSS_ACCESS_KEY)
      .setDescription("The access key of OSS bucket.")
      .setConsistencyCheckLevel(ConsistencyCheckLevel.ENFORCE)
      .setScope(Scope.SERVER)
      .setDisplayType(DisplayType.CREDENTIALS)
      .build();
  public static final PropertyKey OSS_ENDPOINT_KEY = new Builder(Name.OSS_ENDPOINT_KEY)
      .setDescription("The endpoint key of OSS bucket.")
      .setConsistencyCheckLevel(ConsistencyCheckLevel.ENFORCE)
      .setScope(Scope.SERVER)
      .build();
  public static final PropertyKey OSS_SECRET_KEY = new Builder(Name.OSS_SECRET_KEY)
      .setDescription("The secret key of OSS bucket.")
      .setConsistencyCheckLevel(ConsistencyCheckLevel.ENFORCE)
      .setScope(Scope.SERVER)
      .setDisplayType(DisplayType.CREDENTIALS)
      .build();
  public static final PropertyKey S3A_ACCESS_KEY = new Builder(Name.S3A_ACCESS_KEY)
      .setDescription("The access key of S3 bucket.")
      .setConsistencyCheckLevel(ConsistencyCheckLevel.ENFORCE)
      .setScope(Scope.SERVER)
      .setDisplayType(DisplayType.CREDENTIALS)
      .build();
  public static final PropertyKey S3A_SECRET_KEY = new Builder(Name.S3A_SECRET_KEY)
      .setDescription("The secret key of S3 bucket.")
      .setConsistencyCheckLevel(ConsistencyCheckLevel.ENFORCE)
      .setScope(Scope.SERVER)
      .setDisplayType(DisplayType.CREDENTIALS)
      .build();
  public static final PropertyKey SWIFT_AUTH_METHOD_KEY = new Builder(Name.SWIFT_AUTH_METHOD_KEY)
      .setDescription("Choice of authentication method: "
          + "[tempauth (default), swiftauth, keystone, keystonev3].")
      .setConsistencyCheckLevel(ConsistencyCheckLevel.ENFORCE)
      .build();
  public static final PropertyKey SWIFT_AUTH_URL_KEY = new Builder(Name.SWIFT_AUTH_URL_KEY)
      .setDescription("Authentication URL for REST server, e.g., http://server:8090/auth/v1.0.")
      .setConsistencyCheckLevel(ConsistencyCheckLevel.ENFORCE)
      .build();
  public static final PropertyKey SWIFT_PASSWORD_KEY = new Builder(Name.SWIFT_PASSWORD_KEY)
      .setDescription("The password used for user:tenant authentication.")
      .setConsistencyCheckLevel(ConsistencyCheckLevel.ENFORCE)
      .setDisplayType(DisplayType.CREDENTIALS)
      .build();
  public static final PropertyKey SWIFT_SIMULATION = new Builder(Name.SWIFT_SIMULATION)
      .setDescription("Whether to simulate a single node Swift backend for testing purposes: "
          + "true or false (default).")
      .setConsistencyCheckLevel(ConsistencyCheckLevel.ENFORCE)
      .build();
  public static final PropertyKey SWIFT_TENANT_KEY = new Builder(Name.SWIFT_TENANT_KEY)
      .setDescription("Swift user for authentication.")
      .setConsistencyCheckLevel(ConsistencyCheckLevel.ENFORCE)
      .setDisplayType(DisplayType.CREDENTIALS)
      .build();
  public static final PropertyKey SWIFT_USER_KEY = new Builder(Name.SWIFT_USER_KEY)
      .setDescription("Swift tenant for authentication.")
      .setConsistencyCheckLevel(ConsistencyCheckLevel.ENFORCE)
      .setDisplayType(DisplayType.CREDENTIALS)
      .build();
  public static final PropertyKey SWIFT_REGION_KEY = new Builder(Name.SWIFT_REGION_KEY)
      .setDescription("Service region when using Keystone authentication.")
      .setConsistencyCheckLevel(ConsistencyCheckLevel.ENFORCE)
      .build();
  public static final PropertyKey COS_ACCESS_KEY =
      new Builder(Name.COS_ACCESS_KEY)
          .setDescription("The access key of COS bucket.")
          .setConsistencyCheckLevel(ConsistencyCheckLevel.ENFORCE)
          .setScope(Scope.SERVER)
          .setDisplayType(DisplayType.CREDENTIALS)
          .build();
  public static final PropertyKey COS_APP_ID =
      new Builder(Name.COS_APP_ID)
          .setDescription("The app id of COS bucket.")
          .setScope(Scope.SERVER)
          .build();
  public static final PropertyKey COS_CONNECTION_MAX =
      new Builder(Name.COS_CONNECTION_MAX)
          .setDefaultValue(1024)
          .setDescription("The maximum number of COS connections.")
          .build();
  public static final PropertyKey COS_CONNECTION_TIMEOUT =
      new Builder(Name.COS_CONNECTION_TIMEOUT)
          .setDefaultValue("50sec")
          .setDescription("The timeout of connecting to COS.")
          .setScope(Scope.SERVER)
          .build();
  public static final PropertyKey COS_SOCKET_TIMEOUT =
      new Builder(Name.COS_SOCKET_TIMEOUT)
          .setDefaultValue("50sec")
          .setDescription("The timeout of COS socket.")
          .setScope(Scope.SERVER)
          .build();
  public static final PropertyKey COS_REGION =
      new Builder(Name.COS_REGION)
          .setDescription("The region name of COS bucket.")
          .setConsistencyCheckLevel(ConsistencyCheckLevel.ENFORCE)
          .setScope(Scope.SERVER)
          .build();
  public static final PropertyKey COS_SECRET_KEY =
      new Builder(Name.COS_SECRET_KEY)
          .setDescription("The secret key of COS bucket.")
          .setConsistencyCheckLevel(ConsistencyCheckLevel.ENFORCE)
          .setScope(Scope.SERVER)
          .setDisplayType(DisplayType.CREDENTIALS)
          .build();
  // Journal ufs related properties
  public static final PropertyKey MASTER_JOURNAL_UFS_OPTION =
      new Builder(Template.MASTER_JOURNAL_UFS_OPTION)
          .setDescription("The configuration to use for the journal operations.")
          .setConsistencyCheckLevel(ConsistencyCheckLevel.ENFORCE)
          .setScope(Scope.MASTER)
          .build();
  public static final PropertyKey KODO_ACCESS_KEY =
      new Builder(Name.KODO_ACCESS_KEY)
          .setDescription("The access key of Kodo bucket.")
          .setConsistencyCheckLevel(ConsistencyCheckLevel.ENFORCE)
          .setScope(Scope.SERVER)
          .setDisplayType(DisplayType.CREDENTIALS)
          .build();
  public static final PropertyKey KODO_SECRET_KEY =
      new Builder(Name.KODO_SECRET_KEY)
          .setDescription("The secret key of Kodo bucket.")
          .setConsistencyCheckLevel(ConsistencyCheckLevel.ENFORCE)
          .setScope(Scope.SERVER)
          .setDisplayType(DisplayType.CREDENTIALS)
          .build();
  public static final PropertyKey KODO_DOWNLOAD_HOST =
      new Builder(Name.KODO_DOWNLOAD_HOST)
          .setDescription("The download domain of Kodo bucket.")
          .setConsistencyCheckLevel(ConsistencyCheckLevel.ENFORCE)
          .setScope(Scope.SERVER)
          .build();
  public static final PropertyKey KODO_ENDPOINT =
      new Builder(Name.KODO_ENDPOINT)
          .setDescription("The endpoint of Kodo bucket.")
          .setConsistencyCheckLevel(ConsistencyCheckLevel.ENFORCE)
          .setScope(Scope.SERVER)
          .build();

  //
  // Mount table related properties
  //
  public static final PropertyKey MASTER_MOUNT_TABLE_ROOT_ALLUXIO =
      new Builder(Template.MASTER_MOUNT_TABLE_ALLUXIO, "root")
          .setDefaultValue("/")
          .setDescription("Alluxio root mount point.")
          .setConsistencyCheckLevel(ConsistencyCheckLevel.ENFORCE)
          .setScope(Scope.MASTER)
          .build();
  public static final PropertyKey MASTER_MOUNT_TABLE_ROOT_OPTION =
      new Builder(Template.MASTER_MOUNT_TABLE_OPTION, "root")
          .setDescription("Configuration for the UFS of Alluxio root mount point.")
          .setConsistencyCheckLevel(ConsistencyCheckLevel.ENFORCE)
          .setScope(Scope.MASTER)
          .build();
  public static final PropertyKey MASTER_MOUNT_TABLE_ROOT_READONLY =
      new Builder(Template.MASTER_MOUNT_TABLE_READONLY, "root")
          .setDefaultValue(false)
          .setDescription("Whether Alluxio root mount point is readonly.")
          .setConsistencyCheckLevel(ConsistencyCheckLevel.ENFORCE)
          .setScope(Scope.MASTER)
          .build();
  public static final PropertyKey MASTER_MOUNT_TABLE_ROOT_SHARED =
      new Builder(Template.MASTER_MOUNT_TABLE_SHARED, "root")
          .setDefaultValue(true)
          .setDescription("Whether Alluxio root mount point is shared.")
          .setConsistencyCheckLevel(ConsistencyCheckLevel.ENFORCE)
          .setScope(Scope.MASTER)
          .build();
  public static final PropertyKey MASTER_MOUNT_TABLE_ROOT_UFS =
      new Builder(Template.MASTER_MOUNT_TABLE_UFS, "root")
          .setAlias("alluxio.underfs.address")
          .setDescription("The storage address of the UFS at the Alluxio root mount point.")
          .setDefaultValue(String.format("${%s}/underFSStorage", Name.WORK_DIR))
          .setConsistencyCheckLevel(ConsistencyCheckLevel.ENFORCE)
          .setScope(Scope.MASTER)
          .build();

  /**
   * Master related properties.
   */
  public static final PropertyKey MASTER_AUDIT_LOGGING_ENABLED =
      new Builder(Name.MASTER_AUDIT_LOGGING_ENABLED)
          .setDefaultValue(false)
          .setDescription("Set to true to enable file system master audit.")
          .setConsistencyCheckLevel(ConsistencyCheckLevel.WARN)
          .setScope(Scope.MASTER)
          .build();
  public static final PropertyKey MASTER_AUDIT_LOGGING_QUEUE_CAPACITY =
      new Builder(Name.MASTER_AUDIT_LOGGING_QUEUE_CAPACITY)
          .setDefaultValue(10000)
          .setDescription("Capacity of the queue used by audit logging.")
          .setConsistencyCheckLevel(ConsistencyCheckLevel.WARN)
          .setScope(Scope.MASTER)
          .build();
  public static final PropertyKey MASTER_BACKUP_DIRECTORY =
      new Builder(Name.MASTER_BACKUP_DIRECTORY)
          .setDefaultValue("/alluxio_backups")
          .setDescription("Default directory for writing master metadata backups. This path is "
              + "an absolute path of the root UFS. For example, if the root ufs "
              + "directory is hdfs://host:port/alluxio/data, the default backup directory will be "
              + "hdfs://host:port/alluxio_backups.")
          .setConsistencyCheckLevel(ConsistencyCheckLevel.ENFORCE)
          .setScope(Scope.MASTER)
          .build();
  public static final PropertyKey MASTER_BACKUP_ENTRY_BUFFER_COUNT =
      new Builder(Name.MASTER_BACKUP_ENTRY_BUFFER_COUNT)
          .setDefaultValue("10000")
          .setDescription("How many journal entries to buffer during a back-up.")
          .setConsistencyCheckLevel(ConsistencyCheckLevel.ENFORCE)
          .setScope(Scope.MASTER)
          .build();
  public static final PropertyKey MASTER_BACKUP_DELEGATION_ENABLED =
      new Builder(Name.MASTER_BACKUP_DELEGATION_ENABLED)
          .setDefaultValue(false)
          .setDescription("Whether to delegate journals to stand-by masters in HA cluster.")
          .setConsistencyCheckLevel(ConsistencyCheckLevel.ENFORCE)
          .setScope(Scope.MASTER)
          .build();
  public static final PropertyKey MASTER_BACKUP_TRANSPORT_TIMEOUT =
      new Builder(Name.MASTER_BACKUP_TRANSPORT_TIMEOUT)
          .setDefaultValue("5sec")
          .setDescription("Request timeout for backup messaging.")
          .setConsistencyCheckLevel(ConsistencyCheckLevel.WARN)
          .setScope(Scope.MASTER)
          .build();
  public static final PropertyKey MASTER_BACKUP_HEARTBEAT_INTERVAL =
      new Builder(Name.MASTER_BACKUP_HEARTBEAT_INTERVAL)
          .setDefaultValue("1sec")
          .setDescription("Interval at which follower updates the leader on ongoing backup.")
          .setConsistencyCheckLevel(ConsistencyCheckLevel.IGNORE)
          .setScope(Scope.MASTER)
          .build();
  public static final PropertyKey MASTER_BACKUP_CONNECT_INTERVAL_MIN =
      new Builder(Name.MASTER_BACKUP_CONNECT_INTERVAL_MIN)
          .setDefaultValue("1sec")
          .setDescription("Minimum delay between each connection attempt to leader backup master.")
          .setConsistencyCheckLevel(ConsistencyCheckLevel.IGNORE)
          .setScope(Scope.MASTER)
          .build();
  public static final PropertyKey MASTER_BACKUP_CONNECT_INTERVAL_MAX =
      new Builder(Name.MASTER_BACKUP_CONNECT_INTERVAL_MAX)
          .setDefaultValue("10sec")
          .setDescription("Maximum delay between each connection attempt to leader backup master.")
          .setConsistencyCheckLevel(ConsistencyCheckLevel.IGNORE)
          .setScope(Scope.MASTER)
          .build();
  public static final PropertyKey MASTER_BACKUP_ABANDON_TIMEOUT =
      new Builder(Name.MASTER_BACKUP_ABANDON_TIMEOUT)
          .setDefaultValue("2min")
          .setDescription("Duration after which leader will abandon the backup"
              + " if not received heartbeat from backup-worker.")
          .setConsistencyCheckLevel(ConsistencyCheckLevel.IGNORE)
          .setScope(Scope.MASTER)
          .build();
  public static final PropertyKey MASTER_DAILY_BACKUP_ENABLED =
      new Builder(Name.MASTER_DAILY_BACKUP_ENABLED)
          .setDefaultValue(false)
          .setDescription("Whether or not to enable daily primary master "
              + "metadata backup.")
          .setConsistencyCheckLevel(ConsistencyCheckLevel.ENFORCE)
          .setScope(Scope.MASTER)
          .build();
  public static final PropertyKey MASTER_DAILY_BACKUP_FILES_RETAINED =
      new Builder(Name.MASTER_DAILY_BACKUP_FILES_RETAINED)
          .setDefaultValue(3)
          .setDescription("The maximum number of backup files to keep in the backup directory.")
          .setConsistencyCheckLevel(ConsistencyCheckLevel.ENFORCE)
          .setScope(Scope.MASTER)
          .build();
  public static final PropertyKey MASTER_DAILY_BACKUP_TIME =
      new Builder(Name.MASTER_DAILY_BACKUP_TIME)
          .setDefaultValue("05:00")
          .setDescription("Default UTC time for writing daily master metadata backups. "
              + "The accepted time format is hour:minute which is based on a 24-hour clock "
              + "(E.g., 05:30, 06:00, and 22:04). "
              + "Backing up metadata requires a pause in master metadata changes, "
              + "so please set this value to an off-peak time "
              + "to avoid interfering with other users of the system.")
          .setConsistencyCheckLevel(ConsistencyCheckLevel.ENFORCE)
          .setScope(Scope.MASTER)
          .build();
  public static final PropertyKey MASTER_BIND_HOST =
      new Builder(Name.MASTER_BIND_HOST)
          .setDefaultValue("0.0.0.0")
          .setDescription("The hostname that Alluxio master binds to.")
          .setScope(Scope.MASTER)
          .build();
  public static final PropertyKey MASTER_CLUSTER_METRICS_UPDATE_INTERVAL =
      new Builder(Name.MASTER_CLUSTER_METRICS_UPDATE_INTERVAL)
          .setDefaultValue("1m")
          .setDescription("The interval for periodically updating the cluster level metrics.")
          .setConsistencyCheckLevel(ConsistencyCheckLevel.WARN)
          .setScope(Scope.MASTER)
          .setIsHidden(true)
          .build();
  public static final PropertyKey MASTER_EMBEDDED_JOURNAL_PROXY_HOST =
      new Builder(Name.MASTER_EMBEDDED_JOURNAL_PROXY_HOST)
          .setDescription(String.format(
              "Used to bind embedded journal servers to a proxied host."
                  + "Proxy hostname will still make use of %s for bind port.",
              Name.MASTER_EMBEDDED_JOURNAL_PORT))
          // No default value for proxy-host. Server will bind to "alluxio.master.hostname"
          // as default.
          .build();
  public static final PropertyKey MASTER_EMBEDDED_JOURNAL_ADDRESSES =
      new Builder(Name.MASTER_EMBEDDED_JOURNAL_ADDRESSES)
          .setDescription(String.format("A comma-separated list of journal addresses for all "
              + "masters in the cluster. The format is 'hostname1:port1,hostname2:port2,...'. When "
              + "left unset, Alluxio uses ${%s}:${%s} by default", Name.MASTER_HOSTNAME,
              Name.MASTER_EMBEDDED_JOURNAL_PORT))
          // We intentionally don't set a default value here. That way, we can use isSet() to check
          // whether the user explicitly set these addresses. If they did, we determine job master
          // embedded journal addresses using the same hostnames the user set here. Otherwise, we
          // use jobMasterHostname:jobMasterEmbeddedJournalPort by default.
          .build();
  public static final PropertyKey MASTER_EMBEDDED_JOURNAL_ELECTION_TIMEOUT =
      new Builder(Name.MASTER_EMBEDDED_JOURNAL_ELECTION_TIMEOUT)
          .setDescription(
              "The election timeout for the embedded journal. When this period elapses without a "
                  + "master receiving any messages, the master will attempt to become the primary."
                  + "Election timeout will be waited initially when the cluster is forming. "
                  + "So larger values for election timeout will cause longer start-up time. "
                  + "Smaller values might introduce instability to leadership.")
          .setDefaultValue("10s")
          .setConsistencyCheckLevel(ConsistencyCheckLevel.WARN)
          .setScope(Scope.MASTER)
          .build();
  public static final PropertyKey MASTER_EMBEDDED_JOURNAL_HEARTBEAT_INTERVAL =
      new Builder(Name.MASTER_EMBEDDED_JOURNAL_HEARTBEAT_INTERVAL)
          .setDescription(
              "The period between sending heartbeats from the embedded journal primary to "
                  + "followers. This should be less than half of the election timeout "
                  + String.format("{%s}", Name.MASTER_EMBEDDED_JOURNAL_ELECTION_TIMEOUT)
                  + ", because the election is driven by heart beats.")
          .setDefaultValue("3s")
          .setConsistencyCheckLevel(ConsistencyCheckLevel.WARN)
          .setScope(Scope.MASTER)
          .build();
  public static final PropertyKey MASTER_EMBEDDED_JOURNAL_APPENDER_BATCH_SIZE =
      new Builder(Name.MASTER_EMBEDDED_JOURNAL_APPENDER_BATCH_SIZE)
          .setDescription("Amount of data that is appended from leader to followers "
              + "in a single heartbeat. Setting higher values might require increasing "
              + "election timeout due to increased network delay. Setting lower values "
              + "might stall knowledge propagation between the leader and followers.")
          .setDefaultValue("512KB")
          .setConsistencyCheckLevel(ConsistencyCheckLevel.WARN)
          .setScope(Scope.MASTER)
          .build();
  public static final PropertyKey MASTER_EMBEDDED_JOURNAL_PORT =
      new Builder(Name.MASTER_EMBEDDED_JOURNAL_PORT)
          .setDescription("The port to use for embedded journal communication with other masters.")
          .setDefaultValue(19200)
          .build();
  public static final PropertyKey MASTER_EMBEDDED_JOURNAL_STORAGE_LEVEL =
      new Builder(Name.MASTER_EMBEDDED_JOURNAL_STORAGE_LEVEL)
          .setDescription("The storage level for storing embedded journal logs. Use DISK for "
              + "maximum durability. Use MAPPED for better performance, but some risk of "
              + "losing state in case of power loss or host failure. Use MEMORY for "
              + "optimal performance, but no state persistence across cluster restarts.")
          .setDefaultValue("DISK")
          .setScope(Scope.MASTER)
          .build();
  public static final PropertyKey MASTER_EMBEDDED_JOURNAL_SHUTDOWN_TIMEOUT =
      new Builder(Name.MASTER_EMBEDDED_JOURNAL_SHUTDOWN_TIMEOUT)
          .setDefaultValue("10sec")
          .setDescription("Maximum time to wait for embedded journal to stop on shutdown.")
          .setConsistencyCheckLevel(ConsistencyCheckLevel.WARN)
          .setScope(Scope.MASTER)
          .build();
  public static final PropertyKey MASTER_EMBEDDED_JOURNAL_WRITE_TIMEOUT =
      new Builder(Name.MASTER_EMBEDDED_JOURNAL_WRITE_TIMEOUT)
          .setDefaultValue("30sec")
          .setDescription("Maximum time to wait for a write/flush on embedded journal.")
          .setConsistencyCheckLevel(ConsistencyCheckLevel.WARN)
          .setScope(Scope.MASTER)
          .build();
  public static final PropertyKey MASTER_EMBEDDED_JOURNAL_TRIGGERED_SNAPSHOT_WAIT_TIMEOUT =
      new Builder(Name.MASTER_EMBEDDED_JOURNAL_TRIGGERED_SNAPSHOT_WAIT_TIMEOUT)
          .setDefaultValue("2hour")
          .setDescription("Maximum time to wait for the triggered snapshot to finish.")
          .setConsistencyCheckLevel(ConsistencyCheckLevel.WARN)
          .setScope(Scope.MASTER)
          .build();
  public static final PropertyKey MASTER_EMBEDDED_JOURNAL_TRANSPORT_REQUEST_TIMEOUT_MS =
      new Builder(Name.MASTER_EMBEDDED_JOURNAL_TRANSPORT_REQUEST_TIMEOUT_MS)
          .setDefaultValue("5sec")
          .setDescription("Timeout for requests between embedded journal masters.")
          .setConsistencyCheckLevel(ConsistencyCheckLevel.WARN)
          .setScope(Scope.MASTER)
          .build();
  public static final PropertyKey MASTER_EMBEDDED_JOURNAL_TRANSPORT_MAX_INBOUND_MESSAGE_SIZE =
      new Builder(Name.MASTER_EMBEDDED_JOURNAL_TRANSPORT_MAX_INBOUND_MESSAGE_SIZE)
          .setDefaultValue("100MB")
          .setDescription("The max inbound message size used by copycat client/server.")
          .setConsistencyCheckLevel(ConsistencyCheckLevel.WARN)
          .setScope(Scope.MASTER)
          .build();
  public static final PropertyKey MASTER_RPC_ADDRESSES =
      new Builder(Name.MASTER_RPC_ADDRESSES).setDescription(
          "A list of comma-separated host:port RPC addresses where the client should look for "
              + "masters when using multiple masters without Zookeeper. This property is not "
              + "used when Zookeeper is enabled, since Zookeeper already stores the master "
              + "addresses.")
          .build();
  public static final PropertyKey MASTER_FILE_ACCESS_TIME_JOURNAL_FLUSH_INTERVAL =
      new Builder(Name.MASTER_FILE_ACCESS_TIME_JOURNAL_FLUSH_INTERVAL)
          .setDefaultValue("1h")
          .setDescription("The minimum interval between files access time update journal entries "
              + "get flushed asynchronously. Setting it to a non-positive value will make the the "
              + "journal update synchronous. Asynchronous update reduces the performance impact of "
              + "tracking access time but can lose some access time update when master stops "
              + "unexpectedly.")
          .setConsistencyCheckLevel(ConsistencyCheckLevel.WARN)
          .setScope(Scope.MASTER)
          .build();
  public static final PropertyKey MASTER_FILE_ACCESS_TIME_UPDATE_PRECISION =
      new Builder(Name.MASTER_FILE_ACCESS_TIME_UPDATE_PRECISION)
          .setDefaultValue("1d")
          .setDescription("The file last access time is precise up to this value. Setting it to"
              + "a non-positive value will update last access time on every file access operation."
              + "Longer precision will help reduce the performance impact of tracking access time "
              + "by reduce the amount of metadata writes occur while reading the same group of "
              + "files repetitively.")
          .setConsistencyCheckLevel(ConsistencyCheckLevel.WARN)
          .setScope(Scope.MASTER)
          .build();
  public static final PropertyKey MASTER_FILE_ACCESS_TIME_UPDATER_SHUTDOWN_TIMEOUT =
      new Builder(Name.MASTER_FILE_ACCESS_TIME_UPDATER_SHUTDOWN_TIMEOUT)
          .setDefaultValue("1sec")
          .setDescription("Maximum time to wait for access updater to stop on shutdown.")
          .setConsistencyCheckLevel(ConsistencyCheckLevel.WARN)
          .setScope(Scope.MASTER)
          .build();
  public static final PropertyKey MASTER_FORMAT_FILE_PREFIX =
      new Builder(Name.MASTER_FORMAT_FILE_PREFIX)
          .setAlias("alluxio.master.format.file_prefix")
          .setDefaultValue("_format_")
          .setDescription("The file prefix of the file generated in the journal directory "
              + "when the journal is formatted. The master will search for a file with this "
              + "prefix when determining if the journal is formatted.")
          .setConsistencyCheckLevel(ConsistencyCheckLevel.ENFORCE)
          .setScope(Scope.MASTER)
          .build();
  public static final PropertyKey MASTER_STANDBY_HEARTBEAT_INTERVAL =
      new Builder(Name.MASTER_STANDBY_HEARTBEAT_INTERVAL)
          .setDefaultValue("2min")
          .setDescription("The heartbeat interval between Alluxio primary master and standby "
              + "masters.")
          .setConsistencyCheckLevel(ConsistencyCheckLevel.WARN)
          .setScope(Scope.MASTER)
          .build();
  public static final PropertyKey MASTER_METASTORE =
      new Builder(Name.MASTER_METASTORE)
          .setDefaultValue("HEAP")
          .setDescription("The type of metastore to use, either HEAP or ROCKS. The heap metastore "
              + "keeps all metadata on-heap, while the rocks metastore stores some metadata on "
              + "heap and some metadata on disk. The rocks metastore has the advantage of being "
              + "able to support a large namespace (1 billion plus files) without needing a "
              + "massive heap size.")
          .setConsistencyCheckLevel(ConsistencyCheckLevel.ENFORCE)
          .setScope(Scope.MASTER)
          .build();
  public static final PropertyKey MASTER_METASTORE_DIR =
      new Builder(Name.MASTER_METASTORE_DIR)
          .setDefaultValue(String.format("${%s}/metastore", Name.WORK_DIR))
          .setDescription("The metastore work directory. Only some metastores need disk.")
          .setConsistencyCheckLevel(ConsistencyCheckLevel.WARN)
          .setScope(Scope.MASTER)
          .build();
  public static final PropertyKey MASTER_METASTORE_INODE_CACHE_EVICT_BATCH_SIZE =
      new Builder(Name.MASTER_METASTORE_INODE_CACHE_EVICT_BATCH_SIZE)
          // TODO(andrew): benchmark different batch sizes to improve the default and provide a
          // tuning guideline
          .setDefaultValue("1000")
          .setDescription("The batch size for evicting entries from the inode cache.")
          .setConsistencyCheckLevel(ConsistencyCheckLevel.ENFORCE)
          .setScope(Scope.MASTER)
          .build();
  public static final PropertyKey MASTER_METASTORE_INODE_CACHE_HIGH_WATER_MARK_RATIO =
      new Builder(Name.MASTER_METASTORE_INODE_CACHE_HIGH_WATER_MARK_RATIO)
          .setDefaultValue("0.85")
          .setDescription("The high water mark for the inode cache, as a ratio from high water "
              + "mark to total cache size. If this is 0.85 and the max size is 10 million, the "
              + "high water mark value is 8.5 million. When the cache reaches the high "
              + "water mark, the eviction process will evict down to the low water mark.")
          .setConsistencyCheckLevel(ConsistencyCheckLevel.ENFORCE)
          .setScope(Scope.MASTER)
          .build();
  public static final PropertyKey MASTER_METASTORE_INODE_CACHE_LOW_WATER_MARK_RATIO =
      new Builder(Name.MASTER_METASTORE_INODE_CACHE_LOW_WATER_MARK_RATIO)
          .setDefaultValue("0.8")
          .setDescription("The low water mark for the inode cache, as a ratio from low water mark "
              + "to total cache size. If this is 0.8 and the max size is 10 million, the low "
              + "water mark value is 8 million. When the cache reaches the high "
              + "water mark, the eviction process will evict down to the low water mark.")
          .setConsistencyCheckLevel(ConsistencyCheckLevel.ENFORCE)
          .setScope(Scope.MASTER)
          .build();
  public static final PropertyKey MASTER_METASTORE_INODE_CACHE_MAX_SIZE =
      new Builder(Name.MASTER_METASTORE_INODE_CACHE_MAX_SIZE)
          .setDefaultValue("10000000")
          .setDescription("The number of inodes to cache on-heap. "
              + "This only applies to off-heap metastores, e.g. ROCKS. Set this to 0 to disable "
              + "the on-heap inode cache")
          .setConsistencyCheckLevel(ConsistencyCheckLevel.ENFORCE)
          .setScope(Scope.MASTER)
          .build();
  public static final PropertyKey MASTER_METASTORE_INODE_ITERATION_CRAWLER_COUNT =
      new Builder(Name.MASTER_METASTORE_INODE_ITERATION_CRAWLER_COUNT)
          .setDefaultSupplier(() -> Runtime.getRuntime().availableProcessors(),
              "Use {CPU core count} for enumeration")
          .setDescription("The number of threads used during inode tree enumeration.")
          .setConsistencyCheckLevel(ConsistencyCheckLevel.ENFORCE)
          .setScope(Scope.MASTER)
          .build();
  public static final PropertyKey MASTER_METASTORE_INODE_ENUMERATOR_BUFFER_COUNT =
      new Builder(Name.MASTER_METASTORE_INODE_ENUMERATOR_BUFFER_COUNT)
          .setDefaultValue("10000")
          .setDescription("The number of entries to buffer during read-ahead enumeration.")
          .setConsistencyCheckLevel(ConsistencyCheckLevel.ENFORCE)
          .setScope(Scope.MASTER)
          .build();
  public static final PropertyKey MASTER_METASTORE_INODE_INHERIT_OWNER_AND_GROUP =
      new Builder(Name.MASTER_METASTORE_INODE_INHERIT_OWNER_AND_GROUP)
          .setDefaultValue("true")
          .setDescription("Whether to inherit the owner/group from the parent when creating a new "
              + "inode path if empty")
          .setConsistencyCheckLevel(ConsistencyCheckLevel.ENFORCE)
          .setScope(Scope.MASTER)
          .build();
  public static final PropertyKey MASTER_METRICS_TIME_SERIES_INTERVAL =
      new Builder(Name.MASTER_METRICS_TIME_SERIES_INTERVAL)
          .setDefaultValue("5min")
          .setDescription("Interval for which the master records metrics information. This affects "
              + "the granularity of the metrics graphed in the UI.")
          .setConsistencyCheckLevel(ConsistencyCheckLevel.WARN)
          .setScope(Scope.MASTER)
          .build();
  public static final PropertyKey MASTER_LOST_WORKER_FILE_DETECTION_INTERVAL =
      new Builder(Name.MASTER_LOST_WORKER_FILE_DETECTION_INTERVAL)
          .setAlias("alluxio.master.worker.heartbeat.interval")
          .setDefaultValue("10sec")
          .setDescription("The interval between Alluxio master detections to find lost workers "
              + "and files based on updates from Alluxio workers.")
          .setConsistencyCheckLevel(ConsistencyCheckLevel.WARN)
          .setScope(Scope.SERVER)
          .build();
  public static final PropertyKey MASTER_HEARTBEAT_TIMEOUT =
      new Builder(Name.MASTER_HEARTBEAT_TIMEOUT)
          .setDefaultValue("10min")
          .setDescription("Timeout between leader master and standby master"
              + " indicating a lost master.")
          .setConsistencyCheckLevel(ConsistencyCheckLevel.WARN)
          .setScope(Scope.MASTER)
          .build();
  public static final PropertyKey MASTER_HOSTNAME =
      new Builder(Name.MASTER_HOSTNAME)
          .setDescription("The hostname of Alluxio master.")
          .setScope(Scope.ALL)
          .build();
  public static final PropertyKey MASTER_LOCK_POOL_INITSIZE =
      new Builder(Name.MASTER_LOCK_POOL_INITSIZE)
          .setDefaultValue(1000)
          .setDescription("Initial size of the lock pool for master inodes.")
          .setScope(Scope.MASTER)
          .build();
  public static final PropertyKey MASTER_LOCK_POOL_LOW_WATERMARK =
      new Builder(Name.MASTER_LOCK_POOL_LOW_WATERMARK)
          .setDefaultValue(500000)
          .setDescription("Low watermark of lock pool size. "
              + "When the size grows over the high watermark, a background thread will try to "
              + "evict unused locks until the size reaches the low watermark.")
          .setScope(Scope.MASTER)
          .build();
  public static final PropertyKey MASTER_LOCK_POOL_HIGH_WATERMARK =
      new Builder(Name.MASTER_LOCK_POOL_HIGH_WATERMARK)
          .setDefaultValue(1000000)
          .setDescription("High watermark of lock pool size. "
              + "When the size grows over the high watermark, a background thread starts evicting "
              + "unused locks from the pool.")
          .setScope(Scope.MASTER)
          .build();
  public static final PropertyKey MASTER_LOCK_POOL_CONCURRENCY_LEVEL =
      new Builder(Name.MASTER_LOCK_POOL_CONCURRENCY_LEVEL)
          .setDefaultValue(100)
          .setDescription("Maximum concurrency level for the lock pool")
          .setScope(Scope.MASTER)
          .build();
  public static final PropertyKey MASTER_JOURNAL_FLUSH_BATCH_TIME_MS =
      new Builder(Name.MASTER_JOURNAL_FLUSH_BATCH_TIME_MS)
          .setAlias("alluxio.master.journal.flush.batch.time.ms")
          .setDefaultValue("5ms")
          .setDescription("Time to wait for batching journal writes.")
          .setConsistencyCheckLevel(ConsistencyCheckLevel.WARN)
          .setScope(Scope.MASTER)
          .build();
  public static final PropertyKey MASTER_JOURNAL_FLUSH_TIMEOUT_MS =
      new Builder(Name.MASTER_JOURNAL_FLUSH_TIMEOUT_MS)
          .setAlias("alluxio.master.journal.flush.timeout.ms")
          .setDefaultValue("5min")
          .setDescription("The amount of time to keep retrying journal "
              + "writes before giving up and shutting down the master.")
          .setConsistencyCheckLevel(ConsistencyCheckLevel.WARN)
          .setScope(Scope.MASTER)
          .build();
  public static final PropertyKey MASTER_JOURNAL_FLUSH_RETRY_INTERVAL =
      new Builder(Name.MASTER_JOURNAL_FLUSH_RETRY_INTERVAL)
          .setDefaultValue("1sec")
          .setDescription("The amount of time to sleep between retrying journal flushes")
          .setScope(Scope.MASTER)
          .build();
  public static final PropertyKey MASTER_JOURNAL_FOLDER =
      new Builder(Name.MASTER_JOURNAL_FOLDER)
          .setDefaultValue(String.format("${%s}/journal", Name.WORK_DIR))
          .setDescription("The path to store master journal logs. When using the UFS journal this "
              + "could be a URI like hdfs://namenode:port/alluxio/journal. When using the embedded "
              + "journal this must be a local path")
          .setConsistencyCheckLevel(ConsistencyCheckLevel.ENFORCE)
          .setScope(Scope.MASTER)
          .build();
  public static final PropertyKey MASTER_JOURNAL_INIT_FROM_BACKUP =
      new Builder(Name.MASTER_JOURNAL_INIT_FROM_BACKUP)
          .setDescription("A uri for a backup to initialize the journal from. When the"
              + " master becomes primary, if it sees that its journal is freshly formatted, it will"
              + " restore its state from the backup. When running multiple masters, this property"
              + " must be configured on all masters since it isn't known during startup which"
              + " master will become the first primary.")
          .setConsistencyCheckLevel(ConsistencyCheckLevel.ENFORCE)
          .setScope(Scope.MASTER)
          .build();
  public static final PropertyKey MASTER_JOURNAL_TOLERATE_CORRUPTION =
      new Builder(Name.MASTER_JOURNAL_TOLERATE_CORRUPTION)
          .setDefaultValue(false)
          .setDescription("Whether to tolerate master state corruption "
              + "when standby master replaying journal. If enabled, errors from applying journal "
              + "to master metadata will only be logged instead of forcing master to exit. "
              + "This property should be used sparingly.")
          .setConsistencyCheckLevel(ConsistencyCheckLevel.WARN)
          .setIsHidden(true)
          .setScope(Scope.MASTER)
          .build();
  public static final PropertyKey MASTER_JOURNAL_TYPE =
      new Builder(Name.MASTER_JOURNAL_TYPE)
          .setDefaultValue("EMBEDDED")
          .setDescription("The type of journal to use. Valid options are UFS (store journal in "
              + "UFS), EMBEDDED (use a journal embedded in the masters), and NOOP (do not use a "
              + "journal)")
          .setConsistencyCheckLevel(ConsistencyCheckLevel.ENFORCE)
          .setScope(Scope.MASTER)
          .build();
  public static final PropertyKey MASTER_JOURNAL_LOG_SIZE_BYTES_MAX =
      new Builder(Name.MASTER_JOURNAL_LOG_SIZE_BYTES_MAX)
          .setDefaultValue("10MB")
          .setDescription("If a log file is bigger than this value, it will rotate to next "
              + "file.")
          .setConsistencyCheckLevel(ConsistencyCheckLevel.WARN)
          .setScope(Scope.MASTER)
          .build();
  public static final PropertyKey MASTER_JOURNAL_TAILER_SHUTDOWN_QUIET_WAIT_TIME_MS =
      new Builder(Name.MASTER_JOURNAL_TAILER_SHUTDOWN_QUIET_WAIT_TIME_MS)
          .setAlias("alluxio.master.journal.tailer.shutdown.quiet.wait.time.ms")
          .setDefaultValue("5sec")
          .setDescription("Before the standby master shuts down its tailer thread, there "
              + "should be no update to the leader master's journal in this specified time "
              + "period.")
          .setConsistencyCheckLevel(ConsistencyCheckLevel.WARN)
          .setScope(Scope.MASTER)
          .build();
  public static final PropertyKey MASTER_JOURNAL_TAILER_SLEEP_TIME_MS =
      new Builder(Name.MASTER_JOURNAL_TAILER_SLEEP_TIME_MS)
          .setAlias("alluxio.master.journal.tailer.sleep.time.ms")
          .setDefaultValue("1sec")
          .setDescription("Time for the standby master to sleep for when it "
              + "cannot find anything new in leader master's journal.")
          .setConsistencyCheckLevel(ConsistencyCheckLevel.WARN)
          .setScope(Scope.MASTER)
          .build();
  public static final PropertyKey MASTER_JOURNAL_CHECKPOINT_PERIOD_ENTRIES =
      new Builder(Name.MASTER_JOURNAL_CHECKPOINT_PERIOD_ENTRIES)
          .setDefaultValue(2000000)
          .setDescription("The number of journal entries to write before creating a new "
              + "journal checkpoint.")
          .setConsistencyCheckLevel(ConsistencyCheckLevel.WARN)
          .setScope(Scope.MASTER)
          .build();
  public static final PropertyKey MASTER_JOURNAL_GC_PERIOD_MS =
      new Builder(Name.MASTER_JOURNAL_GC_PERIOD_MS)
          .setAlias("alluxio.master.journal.gc.period.ms")
          .setDefaultValue("2min")
          .setDescription("Frequency with which to scan for and delete stale journal checkpoints.")
          .setConsistencyCheckLevel(ConsistencyCheckLevel.WARN)
          .setScope(Scope.MASTER)
          .build();
  public static final PropertyKey MASTER_JOURNAL_GC_THRESHOLD_MS =
      new Builder(Name.MASTER_JOURNAL_GC_THRESHOLD_MS)
          .setAlias("alluxio.master.journal.gc.threshold.ms")
          .setDefaultValue("5min")
          .setDescription("Minimum age for garbage collecting checkpoints.")
          .setConsistencyCheckLevel(ConsistencyCheckLevel.WARN)
          .setScope(Scope.MASTER)
          .build();
  public static final PropertyKey MASTER_JOURNAL_TEMPORARY_FILE_GC_THRESHOLD_MS =
      new Builder(Name.MASTER_JOURNAL_TEMPORARY_FILE_GC_THRESHOLD_MS)
          .setAlias("alluxio.master.journal.temporary.file.gc.threshold.ms")
          .setDescription("Minimum age for garbage collecting temporary checkpoint files.")
          .setDefaultValue("30min")
          .setConsistencyCheckLevel(ConsistencyCheckLevel.WARN)
          .setScope(Scope.MASTER)
          .build();
  public static final PropertyKey MASTER_KEYTAB_KEY_FILE =
      new Builder(Name.MASTER_KEYTAB_KEY_FILE)
          .setDescription("Kerberos keytab file for Alluxio master.")
          .setConsistencyCheckLevel(ConsistencyCheckLevel.ENFORCE)
          .setScope(Scope.MASTER)
          .build();
  public static final PropertyKey MASTER_LOG_CONFIG_REPORT_HEARTBEAT_INTERVAL =
      new Builder(Name.MASTER_LOG_CONFIG_REPORT_HEARTBEAT_INTERVAL)
          .setDefaultValue("1h")
          .setDescription("The interval for periodically logging the configuration check report.")
          .setConsistencyCheckLevel(ConsistencyCheckLevel.WARN)
          .setScope(Scope.MASTER)
          .build();
  public static final PropertyKey MASTER_PERIODIC_BLOCK_INTEGRITY_CHECK_REPAIR =
      new Builder(Name.MASTER_PERIODIC_BLOCK_INTEGRITY_CHECK_REPAIR)
          .setDefaultValue(false)
          .setDescription("Whether the system should delete orphaned blocks found during the "
              + "periodic integrity check. This is an experimental feature.")
          .setScope(Scope.MASTER)
          .build();
  public static final PropertyKey MASTER_PERIODIC_BLOCK_INTEGRITY_CHECK_INTERVAL =
      new Builder(Name.MASTER_PERIODIC_BLOCK_INTEGRITY_CHECK_INTERVAL)
          .setDefaultValue("1hr")
          .setDescription("The period for the block integrity check, disabled if <= 0.")
          .setScope(Scope.MASTER)
          .build();
  public static final PropertyKey MASTER_PERSISTENCE_CHECKER_INTERVAL_MS =
      new Builder(Name.MASTER_PERSISTENCE_CHECKER_INTERVAL_MS)
          .setDefaultValue("1s")
          .setDescription("How often the master checks persistence status for files written using "
              + "ASYNC_THROUGH")
          .setScope(Scope.MASTER)
          .build();
  public static final PropertyKey MASTER_PERSISTENCE_INITIAL_INTERVAL_MS =
      new Builder(Name.MASTER_PERSISTENCE_INITIAL_INTERVAL_MS)
          .setDefaultValue("1s")
          .setDescription("How often the  master persistence checker checks persistence status "
              + "for files written using ASYNC_THROUGH")
          .build();
  public static final PropertyKey MASTER_PERSISTENCE_MAX_INTERVAL_MS =
      new Builder(Name.MASTER_PERSISTENCE_MAX_INTERVAL_MS)
          .setDefaultValue("1hr")
          .setDescription("Max wait interval for master persistence checker persistence status "
              + "for files written using ASYNC_THROUGH")
          .build();
  public static final PropertyKey MASTER_PERSISTENCE_MAX_TOTAL_WAIT_TIME_MS =
      new Builder(Name.MASTER_PERSISTENCE_MAX_TOTAL_WAIT_TIME_MS)
          .setDefaultValue("1day")
          .setDescription("Total wait time for master persistence checker persistence status "
              + "for files written using ASYNC_THROUGH")
          .build();
  public static final PropertyKey MASTER_PERSISTENCE_SCHEDULER_INTERVAL_MS =
      new Builder(Name.MASTER_PERSISTENCE_SCHEDULER_INTERVAL_MS)
          .setDefaultValue("1s")
          .setDescription("How often the master schedules persistence jobs "
              + "for files written using ASYNC_THROUGH")
          .build();
  public static final PropertyKey MASTER_PERSISTENCE_BLACKLIST =
      new Builder(Name.MASTER_PERSISTENCE_BLACKLIST)
          .setDescription("Patterns to blacklist persist, comma separated, string match, no regex."
            + " This affects any async persist call (including ASYNC_THROUGH writes and CLI "
            + "persist) but does not affect CACHE_THROUGH writes. Users may want to specify "
            + "temporary files in the blacklist to avoid unnecessary I/O and errors. Some "
            + "examples are `.staging` and `.tmp`.")
          .setScope(Scope.MASTER)
          .setConsistencyCheckLevel(ConsistencyCheckLevel.WARN)
          .build();
  public static final PropertyKey MASTER_REPLICATION_CHECK_INTERVAL_MS =
      new Builder(Name.MASTER_REPLICATION_CHECK_INTERVAL_MS)
          .setDefaultValue("1min")
          .setDescription("How often the master runs background process to check replication "
              + "level for files")
          .build();
  public static final PropertyKey MASTER_PRINCIPAL = new Builder(Name.MASTER_PRINCIPAL)
      .setDescription("Kerberos principal for Alluxio master.")
      .setConsistencyCheckLevel(ConsistencyCheckLevel.ENFORCE)
      .setScope(Scope.MASTER)
      .build();
  public static final PropertyKey MASTER_RPC_PORT =
      new Builder(Name.MASTER_RPC_PORT)
          .setAlias("alluxio.master.port")
          .setDefaultValue(19998)
          .setDescription("The port for Alluxio master's RPC service.")
          .setConsistencyCheckLevel(ConsistencyCheckLevel.WARN)
          .setScope(Scope.ALL)
          .build();
  public static final PropertyKey MASTER_SERVING_THREAD_TIMEOUT =
      new Builder(Name.MASTER_SERVING_THREAD_TIMEOUT)
          .setDefaultValue("5m")
          .setDescription("When stepping down from being the primary, the master will wait this "
              + "long for the gRPC serving thread to stop before giving up and shutting down "
              + "the server")
          .setIsHidden(true)
          .setScope(Scope.MASTER)
          .build();
  public static final PropertyKey MASTER_SKIP_ROOT_ACL_CHECK =
      new Builder(Name.MASTER_SKIP_ROOT_ACL_CHECK)
          .setDefaultValue(false)
          .setDescription("Skip root directory ACL check when restarting either from journal or "
              + "backup. This is to allow users to restore a backup from a different cluster onto "
              + "their current one without having to recreate the different clusters owner user.")
          .setConsistencyCheckLevel(ConsistencyCheckLevel.ENFORCE)
          .setScope(Scope.MASTER)
          .setIsHidden(true)
          .setIgnoredSiteProperty(true)
          .build();
  public static final PropertyKey MASTER_STARTUP_BLOCK_INTEGRITY_CHECK_ENABLED =
      new Builder(Name.MASTER_STARTUP_BLOCK_INTEGRITY_CHECK_ENABLED)
          .setDefaultValue(true)
          .setDescription("Whether the system should be checked on startup for orphaned blocks "
              + "(blocks having no corresponding files but still taking system resource due to "
              + "various system failures). Orphaned blocks will be deleted during master startup "
              + "if this property is true. This property is available since 1.7.1")
          .setScope(Scope.MASTER)
          .build();
  public static final PropertyKey MASTER_TIERED_STORE_GLOBAL_LEVEL0_ALIAS =
      new Builder(Name.MASTER_TIERED_STORE_GLOBAL_LEVEL0_ALIAS)
          .setDefaultValue("MEM")
          .setDescription("The name of the highest storage tier in the entire system.")
          .setConsistencyCheckLevel(ConsistencyCheckLevel.ENFORCE)
          .setScope(Scope.MASTER)
          .build();
  public static final PropertyKey MASTER_TIERED_STORE_GLOBAL_LEVEL1_ALIAS =
      new Builder(Name.MASTER_TIERED_STORE_GLOBAL_LEVEL1_ALIAS)
          .setDefaultValue("SSD")
          .setDescription("The name of the second highest storage tier in the entire system.")
          .setConsistencyCheckLevel(ConsistencyCheckLevel.ENFORCE)
          .setScope(Scope.MASTER)
          .build();
  public static final PropertyKey MASTER_TIERED_STORE_GLOBAL_LEVEL2_ALIAS =
      new Builder(Name.MASTER_TIERED_STORE_GLOBAL_LEVEL2_ALIAS)
          .setDefaultValue("HDD")
          .setDescription("The name of the third highest storage tier in the entire system.")
          .setConsistencyCheckLevel(ConsistencyCheckLevel.ENFORCE)
          .setScope(Scope.MASTER)
          .build();
  public static final PropertyKey MASTER_TIERED_STORE_GLOBAL_LEVELS =
      new Builder(Name.MASTER_TIERED_STORE_GLOBAL_LEVELS)
          .setDefaultValue(3)
          .setDescription("The total number of storage tiers in the system.")
          .setConsistencyCheckLevel(ConsistencyCheckLevel.ENFORCE)
          .setScope(Scope.MASTER)
          .build();
  public static final PropertyKey MASTER_TIERED_STORE_GLOBAL_MEDIUMTYPE =
      new Builder(Name.MASTER_TIERED_STORE_GLOBAL_MEDIUMTYPE)
          .setDefaultValue("MEM, SSD, HDD")
          .setDescription("The list of medium types we support in the system.")
          .setConsistencyCheckLevel(ConsistencyCheckLevel.ENFORCE)
          .setScope(Scope.MASTER)
          .build();
  public static final PropertyKey MASTER_TTL_CHECKER_INTERVAL_MS =
      new Builder(Name.MASTER_TTL_CHECKER_INTERVAL_MS)
          .setAlias("alluxio.master.ttl.checker.interval.ms")
          .setDefaultValue("1hour")
          .setDescription("How often to periodically check and delete the files "
              + "with expired ttl value.")
          .setConsistencyCheckLevel(ConsistencyCheckLevel.WARN)
          .setScope(Scope.MASTER)
          .build();
  public static final PropertyKey MASTER_UFS_ACTIVE_SYNC_INTERVAL =
      new Builder(Name.MASTER_UFS_ACTIVE_SYNC_INTERVAL)
          .setDefaultValue("30sec")
          .setDescription("Time interval to periodically actively sync UFS")
          .setConsistencyCheckLevel(ConsistencyCheckLevel.WARN)
          .setScope(Scope.MASTER)
          .build();
  public static final PropertyKey MASTER_UFS_ACTIVE_SYNC_MAX_AGE =
      new Builder(Name.MASTER_UFS_ACTIVE_SYNC_MAX_AGE)
          .setDefaultValue("10")
          .setDescription("The maximum number of intervals we will wait to find a quiet "
            + "period before we have to sync the directories")
          .setConsistencyCheckLevel(ConsistencyCheckLevel.WARN)
          .setScope(Scope.MASTER)
          .build();
  public static final PropertyKey MASTER_UFS_ACTIVE_SYNC_INITIAL_SYNC_ENABLED =
      new Builder(Name.MASTER_UFS_ACTIVE_SYNC_INITIAL_SYNC_ENABLED)
          .setDefaultValue("true")
          .setDescription("Whether to perform an initial sync when we add a sync point")
          .setConsistencyCheckLevel(ConsistencyCheckLevel.WARN)
          .setScope(Scope.MASTER)
          .setIsHidden(true)
          .build();
  public static final PropertyKey MASTER_UFS_ACTIVE_SYNC_MAX_ACTIVITIES =
      new Builder(Name.MASTER_UFS_ACTIVE_SYNC_MAX_ACTIVITIES)
          .setDefaultValue("10")
          .setDescription("Max number of changes in a directory "
              + "to be considered for active syncing")
          .setConsistencyCheckLevel(ConsistencyCheckLevel.WARN)
          .setScope(Scope.MASTER)
          .build();
  public static final PropertyKey MASTER_UFS_ACTIVE_SYNC_THREAD_POOL_SIZE =
      new Builder(Name.MASTER_UFS_ACTIVE_SYNC_THREAD_POOL_SIZE)
          .setDefaultValue("3")
          .setDescription("Max number of threads used to perform active sync")
          .setConsistencyCheckLevel(ConsistencyCheckLevel.WARN)
          .setScope(Scope.MASTER)
          .build();
  public static final PropertyKey MASTER_UFS_ACTIVE_SYNC_POLL_TIMEOUT =
      new Builder(Name.MASTER_UFS_ACTIVE_SYNC_POLL_TIMEOUT)
          .setDefaultValue("10sec")
          .setDescription("Max time to wait before timing out a polling operation")
          .setConsistencyCheckLevel(ConsistencyCheckLevel.WARN)
          .setScope(Scope.MASTER)
          .build();
  public static final PropertyKey MASTER_UFS_ACTIVE_SYNC_EVENT_RATE_INTERVAL =
      new Builder(Name.MASTER_UFS_ACTIVE_SYNC_EVENT_RATE_INTERVAL)
          .setDefaultValue("60sec")
          .setDescription("The time interval we use to estimate incoming event rate")
          .setConsistencyCheckLevel(ConsistencyCheckLevel.WARN)
          .setScope(Scope.MASTER)
          .build();

  public static final PropertyKey MASTER_UFS_BLOCK_LOCATION_CACHE_CAPACITY =
      new Builder(Name.MASTER_UFS_BLOCK_LOCATION_CACHE_CAPACITY)
          .setDefaultValue(1000000)
          .setDescription("The capacity of the UFS block locations cache. "
              + "This cache caches UFS block locations for files that are persisted "
              + "but not in Alluxio space, so that listing status of these files do not need to "
              + "repeatedly ask UFS for their block locations. If this is set to 0, the cache "
              + "will be disabled.")
          .setConsistencyCheckLevel(ConsistencyCheckLevel.WARN)
          .setScope(Scope.MASTER)
          .build();
  public static final PropertyKey MASTER_UFS_MANAGED_BLOCKING_ENABLED =
      new Builder(Name.MASTER_UFS_MANAGED_BLOCKING_ENABLED)
          .setDescription("Whether to run UFS operations with managed blocking. "
              + "This will provide RPC layer a hint that UFS is possible slow."
              + "The default is true for object stores and false for the rest. "
              + "unless set explicitly.")
          .setConsistencyCheckLevel(ConsistencyCheckLevel.WARN)
          .setScope(Scope.SERVER)
          .setIsHidden(true)
          .build();
  public static final PropertyKey MASTER_UFS_PATH_CACHE_CAPACITY =
      new Builder(Name.MASTER_UFS_PATH_CACHE_CAPACITY)
          .setDefaultValue(100000)
          .setDescription("The capacity of the UFS path cache. This cache is used to "
              + "approximate the `ONCE` metadata load behavior (see "
              + "`alluxio.user.file.metadata.load.type`). Larger caches will consume more "
              + "memory, but will better approximate the `ONCE` behavior.")
          .setConsistencyCheckLevel(ConsistencyCheckLevel.WARN)
          .setScope(Scope.MASTER)
          .build();
  public static final PropertyKey MASTER_UFS_PATH_CACHE_THREADS =
      new Builder(Name.MASTER_UFS_PATH_CACHE_THREADS)
          .setDefaultValue(64)
          .setDescription("The maximum size of the thread pool for asynchronously processing "
              + "paths for the UFS path cache. Greater number of threads will decrease the "
              + "amount of staleness in the async cache, but may impact performance. If this "
              + "is set to 0, the cache will be disabled, and "
              + "`alluxio.user.file.metadata.load.type=ONCE` will behave like `ALWAYS`.")
          .setConsistencyCheckLevel(ConsistencyCheckLevel.WARN)
          .setScope(Scope.MASTER)
          .build();
  public static final PropertyKey MASTER_UPDATE_CHECK_ENABLED =
      new Builder(Name.MASTER_UPDATE_CHECK_ENABLED)
          .setDefaultValue(true)
          .setDescription("Whether to check for update availability.")
          .setConsistencyCheckLevel(ConsistencyCheckLevel.ENFORCE)
          .setScope(Scope.MASTER)
          .build();
  public static final PropertyKey MASTER_UNSAFE_DIRECT_PERSIST_OBJECT_ENABLED =
      new Builder(Name.MASTER_UNSAFE_DIRECT_PERSIST_OBJECT_ENABLED)
          .setDefaultValue(true)
          .setDescription("When set to false, writing files using ASYNC_THROUGH or persist CLI "
              + "with object stores as the UFS will first create temporary objects "
              + "suffixed by \".alluxio.TIMESTAMP.tmp\" in the object store before "
              + "committed to the final UFS path. When set to true, files will be "
              + "put to the destination path directly in the object store without staging "
              + "with a temp suffix. Enabling this optimization by directly persisting files "
              + "can significantly improve the efficiency writing to object store by making less "
              + "data copy as rename in object store can be slow, "
              + "but leaving a short vulnerability window for undefined behavior if a file "
              + "is written using ASYNC_THROUGH but renamed or removed before the async "
              + "persist operation completes, while this same file path was reused for other new "
              + "files in Alluxio.")
          .setConsistencyCheckLevel(ConsistencyCheckLevel.WARN)
          .setScope(Scope.MASTER)
          .build();
  public static final PropertyKey MASTER_WEB_BIND_HOST =
      new Builder(Name.MASTER_WEB_BIND_HOST)
          .setDefaultValue("0.0.0.0")
          .setDescription("The hostname Alluxio master web UI binds to.")
          .setScope(Scope.MASTER)
          .build();
  public static final PropertyKey MASTER_WEB_HOSTNAME =
      new Builder(Name.MASTER_WEB_HOSTNAME)
          .setDescription("The hostname of Alluxio Master web UI.")
          .setScope(Scope.ALL)
          .build();
  public static final PropertyKey MASTER_WEB_PORT =
      new Builder(Name.MASTER_WEB_PORT)
          .setDefaultValue(19999)
          .setDescription("The port Alluxio web UI runs on.")
          .setConsistencyCheckLevel(ConsistencyCheckLevel.WARN)
          .setScope(Scope.MASTER)
          .build();
  public static final PropertyKey MASTER_WHITELIST =
      new Builder(Name.MASTER_WHITELIST)
          .setDefaultValue("/")
          .setDescription("A comma-separated list of prefixes of the paths which are "
              + "cacheable, separated by semi-colons. Alluxio will try to cache the cacheable "
              + "file when it is read for the first time.")
          .setConsistencyCheckLevel(ConsistencyCheckLevel.WARN)
          .setScope(Scope.MASTER)
          .build();
  public static final PropertyKey MASTER_WORKER_CONNECT_WAIT_TIME =
      new Builder(Name.MASTER_WORKER_CONNECT_WAIT_TIME)
          .setDefaultValue("5sec")
          .setDescription("Alluxio master will wait a period of time after start up for "
              + "all workers to register, before it starts accepting client requests. "
              + "This property determines the wait time.")
          .setConsistencyCheckLevel(ConsistencyCheckLevel.WARN)
          .setScope(Scope.MASTER)
              .build();
  public static final PropertyKey MASTER_WORKER_TIMEOUT_MS =
      new Builder(Name.MASTER_WORKER_TIMEOUT_MS)
          .setAlias("alluxio.master.worker.timeout.ms")
          .setDefaultValue("5min")
          .setDescription("Timeout between master and worker indicating a lost worker.")
          .setConsistencyCheckLevel(ConsistencyCheckLevel.WARN)
          .setScope(Scope.MASTER)
          .build();
  public static final PropertyKey MASTER_RPC_EXECUTOR_PARALLELISM =
      new Builder(Name.MASTER_RPC_EXECUTOR_PARALLELISM)
          .setDefaultSupplier(() -> 2 * Runtime.getRuntime().availableProcessors(),
              "2 * {CPU core count}")
          .setDescription("The parallelism level of master RPC executor service .")
          .setConsistencyCheckLevel(ConsistencyCheckLevel.WARN)
          .setScope(Scope.MASTER)
          .build();
  public static final PropertyKey MASTER_RPC_EXECUTOR_MIN_RUNNABLE =
      new Builder(Name.MASTER_RPC_EXECUTOR_MIN_RUNNABLE)
          .setDefaultValue(1)
          .setDescription("the minimum allowed number of core threads not blocked. "
              + "To ensure progress, when too few unblocked threads exist and unexecuted tasks may "
              + "exist, new threads are constructed up to the value of "
              + Name.MASTER_RPC_EXECUTOR_MAX_POOL_SIZE
              + ". A value of 1 ensures liveness. A larger value might improve "
              + "throughput but might also increase overhead.")
          .setConsistencyCheckLevel(ConsistencyCheckLevel.WARN)
          .setScope(Scope.MASTER)
          .build();
  public static final PropertyKey MASTER_RPC_EXECUTOR_CORE_POOL_SIZE =
      new Builder(Name.MASTER_RPC_EXECUTOR_CORE_POOL_SIZE)
          .setDefaultValue(0)
          .setDescription("the number of threads to keep in thread pool of master RPC executor "
              + "service. By default it is same as the parallelism level, but may be "
              + "set to a larger value to reduce dynamic overhead if tasks regularly block. "
              + "A smaller value (for example 0) is equivalent to the default.")
          .setConsistencyCheckLevel(ConsistencyCheckLevel.WARN)
          .setScope(Scope.MASTER)
          .build();
  public static final PropertyKey MASTER_RPC_EXECUTOR_MAX_POOL_SIZE =
      new Builder(Name.MASTER_RPC_EXECUTOR_MAX_POOL_SIZE)
          .setDefaultValue(500)
          .setDescription("the maximum number of threads allowed for master RPC executor service."
              + " When the maximum is reached, attempts to replace blocked threads fail.")
          .setConsistencyCheckLevel(ConsistencyCheckLevel.WARN)
          .setScope(Scope.MASTER)
          .build();
  public static final PropertyKey MASTER_RPC_EXECUTOR_KEEPALIVE =
      new Builder(Name.MASTER_RPC_EXECUTOR_KEEPALIVE)
          .setDefaultValue("60sec")
          .setDescription("the keep alive time of a thread in master RPC executor service"
              + "last used before this thread is terminated (and replaced if necessary).")
          .setConsistencyCheckLevel(ConsistencyCheckLevel.WARN)
          .setScope(Scope.MASTER)
          .build();

  //
  // Secondary master related properties
  //
  public static final PropertyKey SECONDARY_MASTER_METASTORE_DIR =
      new Builder(Name.SECONDARY_MASTER_METASTORE_DIR)
          .setDefaultValue(String.format("${%s}/secondary-metastore", Name.WORK_DIR))
          .setDescription(
              "The secondary master metastore work directory. Only some metastores need disk.")
          .setConsistencyCheckLevel(ConsistencyCheckLevel.WARN)
          .setScope(Scope.NONE)
          .build();

  //
  // File system master related properties
  //
  public static final PropertyKey MASTER_FILE_SYSTEM_LISTSTATUS_RESULTS_PER_MESSAGE =
      new Builder(Name.MASTER_FILE_SYSTEM_LISTSTATUS_RESULTS_PER_MESSAGE)
          .setDefaultValue(10000)
          .setDescription(
              "Count of items on each list-status response message.")
          .setConsistencyCheckLevel(ConsistencyCheckLevel.WARN)
          .setScope(Scope.MASTER)
          .build();

  //
  // Worker related properties
  //
  public static final PropertyKey WORKER_ALLOCATOR_CLASS =
      new Builder(Name.WORKER_ALLOCATOR_CLASS)
          .setDefaultValue("alluxio.worker.block.allocator.MaxFreeAllocator")
          .setDescription("The strategy that a worker uses to allocate space among storage "
              + "directories in certain storage layer. Valid options include: "
              + "`alluxio.worker.block.allocator.MaxFreeAllocator`, "
              + "`alluxio.worker.block.allocator.GreedyAllocator`, "
              + "`alluxio.worker.block.allocator.RoundRobinAllocator`.")
          .setConsistencyCheckLevel(ConsistencyCheckLevel.WARN)
          .setScope(Scope.WORKER)
          .build();
  public static final PropertyKey WORKER_BIND_HOST =
      new Builder(Name.WORKER_BIND_HOST)
          .setDefaultValue("0.0.0.0")
          .setDescription("The hostname Alluxio's worker node binds to.")
          .setConsistencyCheckLevel(ConsistencyCheckLevel.WARN)
          .setScope(Scope.WORKER)
          .build();
  public static final PropertyKey WORKER_BLOCK_HEARTBEAT_INTERVAL_MS =
      new Builder(Name.WORKER_BLOCK_HEARTBEAT_INTERVAL_MS)
          .setAlias("alluxio.worker.block.heartbeat.interval.ms")
          .setDefaultValue("1sec")
          .setDescription("The interval between block workers' heartbeats to update "
              + "block status, storage health and other workers' information to Alluxio Master.")
          .setConsistencyCheckLevel(ConsistencyCheckLevel.WARN)
          .setScope(Scope.WORKER)
          .build();
  public static final PropertyKey WORKER_BLOCK_HEARTBEAT_TIMEOUT_MS =
      new Builder(Name.WORKER_BLOCK_HEARTBEAT_TIMEOUT_MS)
          .setAlias("alluxio.worker.block.heartbeat.timeout.ms")
          .setDefaultValue(String.format("${%s}", Name.WORKER_MASTER_CONNECT_RETRY_TIMEOUT))
          .setDescription("The timeout value of block workers' heartbeats. If the worker can't "
              + "connect to master before this interval expires, the worker will exit.")
          .setConsistencyCheckLevel(ConsistencyCheckLevel.WARN)
          .setScope(Scope.WORKER)
          .build();
  public static final PropertyKey WORKER_DATA_FOLDER =
      new Builder(Name.WORKER_DATA_FOLDER)
          .setDefaultValue("/alluxioworker/")
          .setDescription("A relative path within each storage directory used as the data "
              + "folder for Alluxio worker to put data for tiered store.")
          .setConsistencyCheckLevel(ConsistencyCheckLevel.WARN)
          .setScope(Scope.WORKER)
          .build();
  public static final PropertyKey WORKER_DATA_FOLDER_PERMISSIONS =
      new Builder(Name.WORKER_DATA_FOLDER_PERMISSIONS)
          .setDefaultValue("rwxrwxrwx")
          .setDescription("The permission set for the worker data folder. If short circuit is used "
              + "this folder should be accessible by all users (rwxrwxrwx).")
          .setConsistencyCheckLevel(ConsistencyCheckLevel.WARN)
          .setScope(Scope.WORKER)
          .build();
  public static final PropertyKey WORKER_DATA_SERVER_CLASS =
      new Builder(Name.WORKER_DATA_SERVER_CLASS)
          .setDefaultValue("alluxio.worker.grpc.GrpcDataServer")
          .setDescription("Selects the networking stack to run the worker with. Valid options "
              + "are: `alluxio.worker.grpc.GrpcDataServer`.")
          .setConsistencyCheckLevel(ConsistencyCheckLevel.ENFORCE)
          .setScope(Scope.WORKER)
          .build();
  public static final PropertyKey WORKER_DATA_SERVER_DOMAIN_SOCKET_ADDRESS =
      new Builder(Name.WORKER_DATA_SERVER_DOMAIN_SOCKET_ADDRESS)
          .setDescription("The path to the domain socket. Short-circuit reads make use of a "
              + "UNIX domain socket when this is set (non-empty). This is a special path in "
              + "the file system that allows the client and the AlluxioWorker to communicate. "
              + "You will need to set a path to this socket. The AlluxioWorker needs to be "
              + "able to create the path. If " + Name.WORKER_DATA_SERVER_DOMAIN_SOCKET_AS_UUID
              + " is set, the path should be the home directory for the domain socket. The full "
              + "path for the domain socket with be {path}/{uuid}.")
          .setConsistencyCheckLevel(ConsistencyCheckLevel.WARN)
          .setScope(Scope.WORKER)
          .build();
  public static final PropertyKey WORKER_DATA_SERVER_DOMAIN_SOCKET_AS_UUID =
      new Builder(Name.WORKER_DATA_SERVER_DOMAIN_SOCKET_AS_UUID)
          .setDefaultValue("false")
          .setDescription("If true, the property " + Name.WORKER_DATA_SERVER_DOMAIN_SOCKET_ADDRESS
              + "is the path to the home directory for the domain socket and a unique identifier "
              + "is used as the domain socket name. If false, the property is the absolute path "
              + "to the UNIX domain socket.")
          .setConsistencyCheckLevel(ConsistencyCheckLevel.WARN)
          .setScope(Scope.ALL)
          .build();
  public static final PropertyKey WORKER_DATA_TMP_FOLDER =
      new Builder(Name.WORKER_DATA_TMP_FOLDER)
          .setDefaultValue(".tmp_blocks")
          .setDescription("A relative path in alluxio.worker.data.folder used to store the "
              + "temporary data for uncommitted files.")
          .setConsistencyCheckLevel(ConsistencyCheckLevel.WARN)
          .setScope(Scope.WORKER)
          .build();
  public static final PropertyKey WORKER_DATA_TMP_SUBDIR_MAX =
      new Builder(Name.WORKER_DATA_TMP_SUBDIR_MAX)
          .setDefaultValue(1024)
          .setDescription("The maximum number of sub-directories allowed to be created in "
              + "${alluxio.worker.data.tmp.folder}.")
          .setConsistencyCheckLevel(ConsistencyCheckLevel.WARN)
          .setScope(Scope.WORKER)
          .build();
  public static final PropertyKey WORKER_EVICTOR_CLASS =
      new Builder(Name.WORKER_EVICTOR_CLASS)
          .setDefaultValue("alluxio.worker.block.evictor.LRUEvictor")
          .setDescription("The strategy that a worker uses to evict block files when a "
              + "storage layer runs out of space. Valid options include "
              + "`alluxio.worker.block.evictor.LRFUEvictor`, "
              + "`alluxio.worker.block.evictor.GreedyEvictor`, "
              + "`alluxio.worker.block.evictor.LRUEvictor`, "
              + "`alluxio.worker.block.evictor.PartialLRUEvictor`.")
          .setConsistencyCheckLevel(ConsistencyCheckLevel.WARN)
          .setScope(Scope.WORKER)
          .build();
  public static final PropertyKey WORKER_EVICTOR_LRFU_ATTENUATION_FACTOR =
      new Builder(Name.WORKER_EVICTOR_LRFU_ATTENUATION_FACTOR)
          .setDefaultValue(2.0)
          .setDescription("A attenuation factor in [2, INF) to control the behavior of LRFU.")
          .setConsistencyCheckLevel(ConsistencyCheckLevel.WARN)
          .setScope(Scope.WORKER)
          .build();
  public static final PropertyKey WORKER_EVICTOR_LRFU_STEP_FACTOR =
      new Builder(Name.WORKER_EVICTOR_LRFU_STEP_FACTOR)
          .setDefaultValue(0.25)
          .setDescription("A factor in [0, 1] to control the behavior of LRFU: smaller value "
              + "makes LRFU more similar to LFU; and larger value makes LRFU closer to LRU.")
          .setConsistencyCheckLevel(ConsistencyCheckLevel.WARN)
          .setScope(Scope.WORKER)
          .build();
  public static final PropertyKey WORKER_FILE_BUFFER_SIZE =
      new Builder(Name.WORKER_FILE_BUFFER_SIZE)
          .setDefaultValue("1MB")
          .setDescription("The buffer size for worker to write data into the tiered storage.")
          .setConsistencyCheckLevel(ConsistencyCheckLevel.WARN)
          .setScope(Scope.WORKER)
          .build();
  public static final PropertyKey WORKER_FREE_SPACE_TIMEOUT =
      new Builder(Name.WORKER_FREE_SPACE_TIMEOUT)
          .setDefaultValue("10sec")
          .setDescription("The duration for which a worker will wait for eviction to make space "
              + "available for a client write request.")
          .setConsistencyCheckLevel(ConsistencyCheckLevel.WARN)
          .setScope(Scope.WORKER)
          .build();
  public static final PropertyKey WORKER_HOSTNAME = new Builder(Name.WORKER_HOSTNAME)
      .setDescription("The hostname of Alluxio worker.")
      .setScope(Scope.WORKER)
      .build();
  public static final PropertyKey WORKER_KEYTAB_FILE = new Builder(Name.WORKER_KEYTAB_FILE)
      .setDescription("Kerberos keytab file for Alluxio worker.")
      .setConsistencyCheckLevel(ConsistencyCheckLevel.ENFORCE)
      .setScope(Scope.WORKER)
      .build();
  public static final PropertyKey WORKER_MASTER_CONNECT_RETRY_TIMEOUT =
      new Builder(Name.WORKER_MASTER_CONNECT_RETRY_TIMEOUT)
          .setDescription("Retry period before workers give up on connecting to master and exit.")
          .setDefaultValue("1hour")
          .setScope(Scope.WORKER)
          .build();
  public static final PropertyKey WORKER_MEMORY_SIZE =
      new Builder(Name.WORKER_MEMORY_SIZE)
          .setDefaultSupplier(() -> {
            try {
              OperatingSystemMXBean operatingSystemMXBean =
                  (OperatingSystemMXBean) ManagementFactory.getOperatingSystemMXBean();
              return operatingSystemMXBean.getTotalPhysicalMemorySize() * 2 / 3;
            } catch (Exception e) {
              // The package com.sun.management may not be available on every platform.
              // fallback to a reasonable size.
              return "1GB";
            }
          }, "2/3 of total system memory, or 1GB if system memory size cannot be determined")
          .setDescription("Memory capacity of each worker node.")
          .setConsistencyCheckLevel(ConsistencyCheckLevel.WARN)
          .setScope(Scope.WORKER)
          .build();
  public static final PropertyKey WORKER_NETWORK_ASYNC_CACHE_MANAGER_THREADS_MAX =
      new Builder(Name.WORKER_NETWORK_ASYNC_CACHE_MANAGER_THREADS_MAX)
          .setDefaultValue(8)
          .setDescription("The maximum number of threads used to cache blocks asynchronously in "
              + "the data server.")
          .setConsistencyCheckLevel(ConsistencyCheckLevel.WARN)
          .setScope(Scope.WORKER)
          .build();
  public static final PropertyKey WORKER_NETWORK_BLOCK_READER_THREADS_MAX =
      new Builder(Name.WORKER_NETWORK_BLOCK_READER_THREADS_MAX)
          .setDefaultValue(2048)
          .setDescription("The maximum number of threads used to read blocks in the data server.")
          .setConsistencyCheckLevel(ConsistencyCheckLevel.WARN)
          .setScope(Scope.WORKER)
          .build();
  public static final PropertyKey WORKER_NETWORK_BLOCK_WRITER_THREADS_MAX =
      new Builder(Name.WORKER_NETWORK_BLOCK_WRITER_THREADS_MAX)
          .setDefaultValue(1024)
          .setDescription("The maximum number of threads used to write blocks in the data server.")
          .setConsistencyCheckLevel(ConsistencyCheckLevel.WARN)
          .setScope(Scope.WORKER)
          .build();
  public static final PropertyKey WORKER_NETWORK_WRITER_BUFFER_SIZE_MESSAGES =
      new Builder(Name.WORKER_NETWORK_WRITER_BUFFER_SIZE_MESSAGES)
          .setDefaultValue(8)
          .setDescription("When a client writes to a remote worker, the maximum number of "
              + "data messages to buffer by the server for each request.")
          .setConsistencyCheckLevel(ConsistencyCheckLevel.WARN)
          .setScope(Scope.WORKER)
          .build();
  public static final PropertyKey WORKER_NETWORK_FLOWCONTROL_WINDOW =
      new Builder(Name.WORKER_NETWORK_FLOWCONTROL_WINDOW)
          .setDefaultValue("2MB")
          .setDescription("The HTTP2 flow control window used by worker gRPC connections. Larger "
              + "value will allow more data to be buffered but will use more memory.")
          .setConsistencyCheckLevel(ConsistencyCheckLevel.WARN)
          .setScope(Scope.WORKER)
          .build();
  public static final PropertyKey WORKER_NETWORK_KEEPALIVE_TIME_MS =
      new Builder(Name.WORKER_NETWORK_KEEPALIVE_TIME_MS)
          .setDefaultValue("30sec")
          .setDescription("The amount of time for data server (for block reads and block writes) "
              + "to wait for a response before pinging the client to see if it is still alive.")
          .setConsistencyCheckLevel(ConsistencyCheckLevel.WARN)
          .setScope(Scope.WORKER)
          .build();
  public static final PropertyKey WORKER_NETWORK_KEEPALIVE_TIMEOUT_MS =
      new Builder(Name.WORKER_NETWORK_KEEPALIVE_TIMEOUT_MS)
          .setDefaultValue("30sec")
          .setDescription("The maximum time for a data server (for block reads and block writes) "
              + "to wait for a keepalive response before closing the connection.")
          .setConsistencyCheckLevel(ConsistencyCheckLevel.WARN)
          .setScope(Scope.WORKER)
          .build();
  public static final PropertyKey WORKER_NETWORK_MAX_INBOUND_MESSAGE_SIZE =
      new Builder(Name.WORKER_NETWORK_MAX_INBOUND_MESSAGE_SIZE)
          .setDefaultValue("4MB")
          .setDescription("The max inbound message size used by worker gRPC connections.")
          .setConsistencyCheckLevel(ConsistencyCheckLevel.WARN)
          .setScope(Scope.WORKER)
          .build();
  public static final PropertyKey WORKER_NETWORK_NETTY_BOSS_THREADS =
      new Builder(Name.WORKER_NETWORK_NETTY_BOSS_THREADS)
          .setDefaultValue(1)
          .setDescription("How many threads to use for accepting new requests.")
          .setConsistencyCheckLevel(ConsistencyCheckLevel.WARN)
          .setScope(Scope.WORKER)
          .build();
  public static final PropertyKey WORKER_NETWORK_NETTY_CHANNEL =
      new Builder(Name.WORKER_NETWORK_NETTY_CHANNEL)
          .setDescription("Netty channel type: NIO or EPOLL. If EPOLL is not available, this will "
              + "automatically fall back to NIO.")
          .setConsistencyCheckLevel(ConsistencyCheckLevel.WARN)
          .setScope(Scope.WORKER)
          .setDefaultValue("EPOLL")
          .build();
  public static final PropertyKey WORKER_NETWORK_NETTY_SHUTDOWN_QUIET_PERIOD =
      new Builder(Name.WORKER_NETWORK_NETTY_SHUTDOWN_QUIET_PERIOD)
          .setDefaultValue("2sec")
          .setDescription("The quiet period. When the netty server is shutting "
              + "down, it will ensure that no RPCs occur during the quiet period. If an RPC "
              + "occurs, then the quiet period will restart before shutting down the netty "
              + "server.")
          .setConsistencyCheckLevel(ConsistencyCheckLevel.WARN)
          .setScope(Scope.WORKER)
          .build();
  public static final PropertyKey WORKER_NETWORK_NETTY_WATERMARK_HIGH =
      new Builder(Name.WORKER_NETWORK_NETTY_WATERMARK_HIGH)
          .setDefaultValue("32KB")
          .setDescription("Determines how many bytes can be in the write queue before "
              + "switching to non-writable.")
          .setConsistencyCheckLevel(ConsistencyCheckLevel.WARN)
          .setScope(Scope.WORKER)
          .build();
  public static final PropertyKey WORKER_NETWORK_NETTY_WATERMARK_LOW =
      new Builder(Name.WORKER_NETWORK_NETTY_WATERMARK_LOW)
          .setDefaultValue("8KB")
          .setDescription("Once the high watermark limit is reached, the queue must be "
              + "flushed down to the low watermark before switching back to writable.")
          .setConsistencyCheckLevel(ConsistencyCheckLevel.WARN)
          .setScope(Scope.WORKER)
          .build();
  public static final PropertyKey WORKER_NETWORK_NETTY_WORKER_THREADS =
      new Builder(Name.WORKER_NETWORK_NETTY_WORKER_THREADS)
          .setDefaultValue(0)
          .setDescription("How many threads to use for processing requests. Zero defaults to "
              + "#cpuCores * 2.")
          .setConsistencyCheckLevel(ConsistencyCheckLevel.WARN)
          .setScope(Scope.WORKER)
          .build();
  public static final PropertyKey WORKER_NETWORK_READER_BUFFER_SIZE_BYTES =
      new Builder(Name.WORKER_NETWORK_READER_BUFFER_SIZE_BYTES)
          .setDefaultValue("4MB")
          .setDescription("When a client reads from a remote worker, the maximum amount of data"
              + " not received by client allowed before the worker pauses sending more data."
              + " If this value is lower than read chunk size, read performance may be impacted"
              + " as worker waits more often for buffer to free up. Higher value will increase"
              + " the memory consumed by each read request.")
          .setConsistencyCheckLevel(ConsistencyCheckLevel.WARN)
          .setScope(Scope.WORKER)
          .build();
  public static final PropertyKey WORKER_NETWORK_READER_MAX_CHUNK_SIZE_BYTES =
      new Builder(Name.WORKER_NETWORK_READER_MAX_CHUNK_SIZE_BYTES)
          .setDefaultValue("2MB")
          .setDescription("When a client read from a remote worker, the maximum chunk size.")
          .setConsistencyCheckLevel(ConsistencyCheckLevel.WARN)
          .setScope(Scope.WORKER)
          .build();
  public static final PropertyKey WORKER_NETWORK_SHUTDOWN_TIMEOUT =
      new Builder(Name.WORKER_NETWORK_SHUTDOWN_TIMEOUT)
          .setDefaultValue("15sec")
          .setDescription("Maximum amount of time to wait until the worker gRPC server "
              + "is shutdown (regardless of the quiet period).")
          .setConsistencyCheckLevel(ConsistencyCheckLevel.WARN)
          .setScope(Scope.WORKER)
          .build();
  public static final PropertyKey WORKER_NETWORK_ZEROCOPY_ENABLED =
      new Builder(Name.WORKER_NETWORK_ZEROCOPY_ENABLED)
          .setDefaultValue(true)
          .setDescription("Whether zero copy is enabled on worker when processing data streams.")
          .setConsistencyCheckLevel(ConsistencyCheckLevel.WARN)
          .setScope(Scope.WORKER)
          .build();
  // The default is set to 11. One client is reserved for some light weight operations such as
  // heartbeat. The other 10 clients are used by commitBlock issued from the worker to the block
  // master.
  public static final PropertyKey WORKER_BLOCK_MASTER_CLIENT_POOL_SIZE =
      new Builder(Name.WORKER_BLOCK_MASTER_CLIENT_POOL_SIZE)
          .setDefaultValue(11)
          .setDescription("The block master client pool size on the Alluxio workers.")
          .setConsistencyCheckLevel(ConsistencyCheckLevel.WARN)
          .setScope(Scope.WORKER)
          .build();
  public static final PropertyKey WORKER_PRINCIPAL = new Builder(Name.WORKER_PRINCIPAL)
      .setDescription("Kerberos principal for Alluxio worker.")
      .setConsistencyCheckLevel(ConsistencyCheckLevel.ENFORCE)
      .setScope(Scope.WORKER)
      .build();
  public static final PropertyKey WORKER_RPC_PORT =
      new Builder(Name.WORKER_RPC_PORT)
          .setAlias("alluxio.worker.port")
          .setDefaultValue(29999)
          .setDescription("The port for Alluxio worker's RPC service.")
          .setConsistencyCheckLevel(ConsistencyCheckLevel.WARN)
          .setScope(Scope.WORKER)
          .build();
  public static final PropertyKey WORKER_SESSION_TIMEOUT_MS =
      new Builder(Name.WORKER_SESSION_TIMEOUT_MS)
          .setAlias("alluxio.worker.session.timeout.ms")
          .setDefaultValue("1min")
          .setDescription("Timeout between worker and client connection "
              + "indicating a lost session connection.")
          .setConsistencyCheckLevel(ConsistencyCheckLevel.WARN)
          .setScope(Scope.WORKER)
          .build();
  public static final PropertyKey WORKER_STORAGE_CHECKER_ENABLED =
      new Builder(Name.WORKER_STORAGE_CHECKER_ENABLED)
          .setDefaultValue(true)
          .setDescription("Whether periodic storage health checker is enabled on Alluxio workers.")
          .setConsistencyCheckLevel(ConsistencyCheckLevel.WARN)
          .setScope(Scope.WORKER)
          .build();
  public static final PropertyKey WORKER_TIERED_STORE_BLOCK_LOCK_READERS =
      new Builder(Name.WORKER_TIERED_STORE_BLOCK_LOCK_READERS)
          .setDefaultValue(1000)
          .setDescription("The max number of concurrent readers for a block lock.")
          .setConsistencyCheckLevel(ConsistencyCheckLevel.WARN)
          .setScope(Scope.WORKER)
          .build();
  public static final PropertyKey WORKER_TIERED_STORE_BLOCK_LOCKS =
      new Builder(Name.WORKER_TIERED_STORE_BLOCK_LOCKS)
          .setDefaultValue(1000)
          .setDescription("Total number of block locks for an Alluxio block worker. Larger "
              + "value leads to finer locking granularity, but uses more space.")
          .setConsistencyCheckLevel(ConsistencyCheckLevel.WARN)
          .setScope(Scope.WORKER)
          .build();
  // TODO(binfan): Use alluxio.worker.tieredstore.level0.dirs.mediumtype instead
  public static final PropertyKey WORKER_TIERED_STORE_LEVEL0_ALIAS =
      new Builder(Template.WORKER_TIERED_STORE_LEVEL_ALIAS, 0)
          .setDefaultValue("MEM")
          .setDescription("The alias of the top storage tier on this worker. It must "
              + "match one of the global storage tiers from the master configuration. We "
              + "disable placing an alias lower in the global hierarchy before an alias with "
              + "a higher position on the worker hierarchy. So by default, SSD cannot come "
              + "before MEM on any worker.")
          .setConsistencyCheckLevel(ConsistencyCheckLevel.WARN)
          .setScope(Scope.WORKER)
          .build();
  public static final PropertyKey WORKER_TIERED_STORE_LEVEL0_DIRS_PATH =
      new Builder(Template.WORKER_TIERED_STORE_LEVEL_DIRS_PATH, 0)
          .setDefaultSupplier(() -> OSUtils.isLinux() ? "/mnt/ramdisk" : "/Volumes/ramdisk",
              "/mnt/ramdisk on Linux, /Volumes/ramdisk on OSX")
          .setDescription("The path of storage directory for the top storage tier. Note "
              + "for MacOS the value should be `/Volumes/`.")
          .setConsistencyCheckLevel(ConsistencyCheckLevel.WARN)
          .setScope(Scope.WORKER)
          .build();
  public static final PropertyKey WORKER_TIERED_STORE_LEVEL0_DIRS_MEDIUMTYPE =
      new Builder(Template.WORKER_TIERED_STORE_LEVEL_DIRS_MEDIUMTYPE, 0)
          .setDefaultValue(
              String.format("${%s}", Template.WORKER_TIERED_STORE_LEVEL_ALIAS.format(0)))
          .setDescription(String.format(
              "A list of media types (e.g., \"MEM,SSD,SSD\") for each storage "
                  + "directory on the top storage tier specified by %s.",
              PropertyKey.WORKER_TIERED_STORE_LEVEL0_DIRS_PATH.mName))
          .setConsistencyCheckLevel(ConsistencyCheckLevel.WARN)
          .setScope(Scope.WORKER)
          .build();
  public static final PropertyKey WORKER_TIERED_STORE_LEVEL0_DIRS_QUOTA =
      new Builder(Template.WORKER_TIERED_STORE_LEVEL_DIRS_QUOTA, 0)
          .setDefaultValue(String.format("${%s}", Name.WORKER_MEMORY_SIZE))
          .setDescription("The capacity of the top storage tier.")
          .setConsistencyCheckLevel(ConsistencyCheckLevel.WARN)
          .setScope(Scope.WORKER)
          .build();
  public static final PropertyKey WORKER_TIERED_STORE_LEVEL0_HIGH_WATERMARK_RATIO =
      new Builder(Template.WORKER_TIERED_STORE_LEVEL_HIGH_WATERMARK_RATIO, 0)
          .setDefaultValue(0.95)
          .setDescription("The high watermark of the space in the top storage tier (a value "
              + "between 0 and 1).")
          .setConsistencyCheckLevel(ConsistencyCheckLevel.WARN)
          .setScope(Scope.WORKER)
          .build();
  public static final PropertyKey WORKER_TIERED_STORE_LEVEL0_LOW_WATERMARK_RATIO =
      new Builder(Template.WORKER_TIERED_STORE_LEVEL_LOW_WATERMARK_RATIO, 0)
          .setDefaultValue(0.7)
          .setDescription("The low watermark of the space in the top storage tier (a value "
              + "between 0 and 1).")
          .setConsistencyCheckLevel(ConsistencyCheckLevel.WARN)
          .setScope(Scope.WORKER)
          .build();
  // TODO(binfan): Use alluxio.worker.tieredstore.level1.dirs.mediumtype instead"
  public static final PropertyKey WORKER_TIERED_STORE_LEVEL1_ALIAS =
      new Builder(Template.WORKER_TIERED_STORE_LEVEL_ALIAS, 1)
          .setDescription("The alias of the second storage tier on this worker.")
          .setConsistencyCheckLevel(ConsistencyCheckLevel.WARN)
          .setScope(Scope.WORKER)
          .build();
  public static final PropertyKey WORKER_TIERED_STORE_LEVEL1_DIRS_PATH =
      new Builder(Template.WORKER_TIERED_STORE_LEVEL_DIRS_PATH, 1)
          .setDescription("The path of storage directory for the second storage tier.")
          .setConsistencyCheckLevel(ConsistencyCheckLevel.WARN)
          .setScope(Scope.WORKER)
          .build();
  public static final PropertyKey WORKER_TIERED_STORE_LEVEL1_DIRS_MEDIUMTYPE =
      new Builder(Template.WORKER_TIERED_STORE_LEVEL_DIRS_MEDIUMTYPE, 1)
          .setDefaultValue(
              String.format("${%s}", Template.WORKER_TIERED_STORE_LEVEL_ALIAS.format(1)))
          .setDescription(String.format(
              "A list of media types (e.g., \"MEM,SSD,SSD\") for each storage "
                  + "directory on the second storage tier specified by %s.",
              PropertyKey.WORKER_TIERED_STORE_LEVEL1_DIRS_PATH.mName))
          .setConsistencyCheckLevel(ConsistencyCheckLevel.WARN)
          .setScope(Scope.WORKER)
          .build();
  public static final PropertyKey WORKER_TIERED_STORE_LEVEL1_DIRS_QUOTA =
      new Builder(Template.WORKER_TIERED_STORE_LEVEL_DIRS_QUOTA, 1)
          .setDescription("The capacity of the second storage tier.")
          .setConsistencyCheckLevel(ConsistencyCheckLevel.WARN)
          .setScope(Scope.WORKER)
          .build();
  public static final PropertyKey WORKER_TIERED_STORE_LEVEL1_HIGH_WATERMARK_RATIO =
      new Builder(Template.WORKER_TIERED_STORE_LEVEL_HIGH_WATERMARK_RATIO, 1)
          .setDescription("The high watermark of the space in the second storage tier (a value "
              + "between 0 and 1).")
          .setDefaultValue(0.95)
          .setConsistencyCheckLevel(ConsistencyCheckLevel.WARN)
          .setScope(Scope.WORKER)
          .build();
  public static final PropertyKey WORKER_TIERED_STORE_LEVEL1_LOW_WATERMARK_RATIO =
      new Builder(Template.WORKER_TIERED_STORE_LEVEL_LOW_WATERMARK_RATIO, 1)
          .setDefaultValue(0.7)
          .setDescription("The low watermark of the space in the second storage tier (a value "
              + "between 0 and 1).")
          .setConsistencyCheckLevel(ConsistencyCheckLevel.WARN)
          .setScope(Scope.WORKER)
          .build();
  //TODO(binfan): Use alluxio.worker.tieredstore.level2.dirs.mediumtype instead"
  public static final PropertyKey WORKER_TIERED_STORE_LEVEL2_ALIAS =
      new Builder(Template.WORKER_TIERED_STORE_LEVEL_ALIAS, 2)
          .setDescription("The alias of the third storage tier on this worker.")
          .setConsistencyCheckLevel(ConsistencyCheckLevel.WARN)
          .setScope(Scope.WORKER)
          .build();
  public static final PropertyKey WORKER_TIERED_STORE_LEVEL2_DIRS_PATH =
      new Builder(Template.WORKER_TIERED_STORE_LEVEL_DIRS_PATH, 2)
          .setDescription("The path of storage directory for the third storage tier.")
          .setConsistencyCheckLevel(ConsistencyCheckLevel.WARN)
          .setScope(Scope.WORKER)
          .build();
  public static final PropertyKey WORKER_TIERED_STORE_LEVEL2_DIRS_MEDIUMTYPE =
      new Builder(Template.WORKER_TIERED_STORE_LEVEL_DIRS_MEDIUMTYPE, 2)
          .setDefaultValue(
              String.format("${%s}", Template.WORKER_TIERED_STORE_LEVEL_ALIAS.format(2)))
          .setDescription(String.format(
              "A list of media types (e.g., \"MEM,SSD,SSD\") for each storage "
                  + "directory on the third storage tier specified by %s.",
              PropertyKey.WORKER_TIERED_STORE_LEVEL2_DIRS_PATH.mName))
          .setConsistencyCheckLevel(ConsistencyCheckLevel.WARN)
          .setScope(Scope.WORKER)
          .build();
  public static final PropertyKey WORKER_TIERED_STORE_LEVEL2_DIRS_QUOTA =
      new Builder(Template.WORKER_TIERED_STORE_LEVEL_DIRS_QUOTA, 2)
          .setDescription("The capacity of the third storage tier.")
          .setConsistencyCheckLevel(ConsistencyCheckLevel.WARN)
          .setScope(Scope.WORKER)
          .build();
  public static final PropertyKey WORKER_TIERED_STORE_LEVEL2_HIGH_WATERMARK_RATIO =
      new Builder(Template.WORKER_TIERED_STORE_LEVEL_HIGH_WATERMARK_RATIO, 2)
          .setDefaultValue(0.95)
          .setDescription("The high watermark of the space in the third storage tier (a value "
              + "between 0 and 1).")
          .setConsistencyCheckLevel(ConsistencyCheckLevel.WARN)
          .setScope(Scope.WORKER)
          .build();
  public static final PropertyKey WORKER_TIERED_STORE_LEVEL2_LOW_WATERMARK_RATIO =
      new Builder(Template.WORKER_TIERED_STORE_LEVEL_LOW_WATERMARK_RATIO, 2)
          .setDefaultValue(0.7)
          .setDescription("The low watermark of the space in the third storage tier (a value "
              + "between 0 and 1).")
          .setConsistencyCheckLevel(ConsistencyCheckLevel.WARN)
          .setScope(Scope.WORKER)
          .build();
  public static final PropertyKey WORKER_TIERED_STORE_LEVELS =
      new Builder(Name.WORKER_TIERED_STORE_LEVELS)
          .setDefaultValue(1)
          .setDescription("The number of storage tiers on the worker.")
          .setConsistencyCheckLevel(ConsistencyCheckLevel.WARN)
          .setScope(Scope.WORKER)
          .build();
  public static final PropertyKey WORKER_TIERED_STORE_RESERVER_INTERVAL_MS =
      new Builder(Name.WORKER_TIERED_STORE_RESERVER_INTERVAL_MS)
          .setAlias("alluxio.worker.tieredstore.reserver.interval.ms")
          .setDefaultValue("1sec")
          .setDescription("The time period of space reserver service, which "
              + "keeps certain portion of available space on each layer.")
          .setConsistencyCheckLevel(ConsistencyCheckLevel.WARN)
          .setScope(Scope.WORKER)
          .build();
  public static final PropertyKey WORKER_WEB_BIND_HOST =
      new Builder(Name.WORKER_WEB_BIND_HOST)
          .setDefaultValue("0.0.0.0")
          .setDescription("The hostname Alluxio worker's web server binds to.")
          .setConsistencyCheckLevel(ConsistencyCheckLevel.WARN)
          .setScope(Scope.WORKER)
          .build();
  public static final PropertyKey WORKER_WEB_HOSTNAME =
      new Builder(Name.WORKER_WEB_HOSTNAME)
          .setDescription("The hostname Alluxio worker's web UI binds to.")
          .setScope(Scope.WORKER)
          .build();
  public static final PropertyKey WORKER_WEB_PORT =
      new Builder(Name.WORKER_WEB_PORT)
          .setDefaultValue(30000)
          .setDescription("The port Alluxio worker's web UI runs on.")
          .setConsistencyCheckLevel(ConsistencyCheckLevel.WARN)
          .setScope(Scope.WORKER)
          .build();
  public static final PropertyKey WORKER_UFS_BLOCK_OPEN_TIMEOUT_MS =
      new Builder(Name.WORKER_UFS_BLOCK_OPEN_TIMEOUT_MS)
          .setAlias("alluxio.worker.ufs.block.open.timeout.ms")
          .setDefaultValue("5min")
          .setDescription("Timeout to open a block from UFS.")
          .setConsistencyCheckLevel(ConsistencyCheckLevel.WARN)
          .setScope(Scope.WORKER)
          .build();
  public static final PropertyKey WORKER_UFS_INSTREAM_CACHE_ENABLED =
      new Builder(Name.WORKER_UFS_INSTREAM_CACHE_ENABLED)
          .setDefaultValue("true")
          .setDescription("Enable caching for seekable under storage input stream, "
              + "so that subsequent seek operations on the same file will reuse "
              + "the cached input stream. This will improve position read performance "
              + "as the open operations of some under file system would be expensive. "
              + "The cached input stream would be stale, when the UFS file is modified "
              + "without notifying alluxio. ")
          .setConsistencyCheckLevel(ConsistencyCheckLevel.ENFORCE)
          .setScope(Scope.WORKER)
          .build();
  public static final PropertyKey WORKER_UFS_INSTREAM_CACHE_EXPIRARTION_TIME =
      new Builder(Name.WORKER_UFS_INSTREAM_CACHE_EXPIRATION_TIME)
          .setDefaultValue("5min")
          .setDescription("Cached UFS instream expiration time.")
          .setConsistencyCheckLevel(ConsistencyCheckLevel.WARN)
          .setScope(Scope.WORKER)
          .build();
  public static final PropertyKey WORKER_UFS_INSTREAM_CACHE_MAX_SIZE =
      new Builder(Name.WORKER_UFS_INSTREAM_CACHE_MAX_SIZE)
          .setDefaultValue("5000")
          .setDescription("The max entries in the UFS instream cache.")
          .setConsistencyCheckLevel(ConsistencyCheckLevel.WARN)
          .setScope(Scope.WORKER)
          .build();

  //
  // Proxy related properties
  //
  public static final PropertyKey PROXY_S3_WRITE_TYPE =
      new Builder(Name.PROXY_S3_WRITE_TYPE)
          .setDefaultValue("CACHE_THROUGH")
          .setDescription("Write type when creating buckets and objects through S3 API. "
              + "Valid options are "
              + "`MUST_CACHE` (write will only go to Alluxio and must be stored in Alluxio), "
              + "`CACHE_THROUGH` (try to cache, write to UnderFS synchronously), "
              + "`ASYNC_THROUGH` (try to cache, write to UnderFS asynchronously), "
              + "`THROUGH` (no cache, write to UnderFS synchronously).")
          .setConsistencyCheckLevel(ConsistencyCheckLevel.IGNORE)
          .setScope(Scope.NONE)
          .build();
  public static final PropertyKey PROXY_S3_DELETE_TYPE =
      new Builder(Name.PROXY_S3_DELETE_TYPE)
          .setDefaultValue(Constants.S3_DELETE_IN_ALLUXIO_AND_UFS)
          .setDescription(String.format(
              "Delete type when deleting buckets and objects through S3 API. Valid options are "
                  + "`%s` (delete both in Alluxio and UFS), "
                  + "`%s` (delete only the buckets or objects in Alluxio namespace).",
              Constants.S3_DELETE_IN_ALLUXIO_AND_UFS, Constants.S3_DELETE_IN_ALLUXIO_ONLY))
          .setConsistencyCheckLevel(ConsistencyCheckLevel.IGNORE)
          .setScope(Scope.NONE)
          .build();
  public static final PropertyKey PROXY_S3_MULTIPART_TEMPORARY_DIR_SUFFIX =
      new Builder(Name.PROXY_S3_MULTIPART_TEMPORARY_DIR_SUFFIX)
          .setDefaultValue(Constants.S3_MULTIPART_TEMPORARY_DIR_SUFFIX)
          .setDescription("Suffix for the directory which holds parts during a multipart upload.")
          .setConsistencyCheckLevel(ConsistencyCheckLevel.ENFORCE)
          .build();
  public static final PropertyKey PROXY_STREAM_CACHE_TIMEOUT_MS =
      new Builder(Name.PROXY_STREAM_CACHE_TIMEOUT_MS)
          .setAlias("alluxio.proxy.stream.cache.timeout.ms")
          .setDefaultValue("1hour")
          .setDescription("The timeout for the input and output streams cache eviction in the "
              + "proxy.")
          .setConsistencyCheckLevel(ConsistencyCheckLevel.IGNORE)
          .setScope(Scope.NONE)
          .build();
  public static final PropertyKey PROXY_WEB_BIND_HOST =
      new Builder(Name.PROXY_WEB_BIND_HOST)
          .setDefaultValue("0.0.0.0")
          .setDescription("The hostname that the Alluxio proxy's web server runs on.")
          .setConsistencyCheckLevel(ConsistencyCheckLevel.IGNORE)
          .setScope(Scope.NONE)
          .build();
  public static final PropertyKey PROXY_WEB_HOSTNAME =
      new Builder(Name.PROXY_WEB_HOSTNAME)
          .setDescription("The hostname Alluxio proxy's web UI binds to.")
          .setConsistencyCheckLevel(ConsistencyCheckLevel.IGNORE)
          .setScope(Scope.NONE)
          .build();
  public static final PropertyKey PROXY_WEB_PORT =
      new Builder(Name.PROXY_WEB_PORT)
          .setDefaultValue(39999)
          .setDescription("The port Alluxio proxy's web UI runs on.")
          .setConsistencyCheckLevel(ConsistencyCheckLevel.IGNORE)
          .setScope(Scope.NONE)
          .build();

  //
  // Locality related properties
  //
  public static final PropertyKey LOCALITY_ORDER =
      new Builder(Name.LOCALITY_ORDER)
          .setDefaultValue(String.format("%s,%s", Constants.LOCALITY_NODE, Constants.LOCALITY_RACK))
          .setDescription("Ordering of locality tiers")
          .setConsistencyCheckLevel(ConsistencyCheckLevel.ENFORCE)
          .build();
  public static final PropertyKey LOCALITY_SCRIPT =
      new Builder(Name.LOCALITY_SCRIPT)
          .setDefaultValue(Constants.ALLUXIO_LOCALITY_SCRIPT)
          .setDescription("A script to determine tiered identity for locality checking")
          .setConsistencyCheckLevel(ConsistencyCheckLevel.WARN)
          .build();
  public static final PropertyKey LOCALITY_TIER_NODE =
      new Builder(Template.LOCALITY_TIER, Constants.LOCALITY_NODE)
          .setDescription("Value to use for determining node locality")
          .build();
  // This property defined so that it is included in the documentation.
  public static final PropertyKey LOCALITY_TIER_RACK =
      new Builder(Template.LOCALITY_TIER, Constants.LOCALITY_RACK)
          .setDescription("Value to use for determining rack locality")
          .setConsistencyCheckLevel(ConsistencyCheckLevel.WARN)
          .build();

  public static final PropertyKey LOCALITY_COMPARE_NODE_IP =
          new Builder(Name.LOCALITY_COMPARE_NODE_IP)
          .setDefaultValue(false)
          .setDescription("Whether try to resolve the node IP address for locality checking")
          .setConsistencyCheckLevel(ConsistencyCheckLevel.WARN)
          .build();

  //
  // Log server related properties
  //
  // Used in alluxio-config.sh and conf/log4j.properties
  public static final PropertyKey LOGSERVER_LOGS_DIR =
      new Builder(Name.LOGSERVER_LOGS_DIR)
          .setDefaultValue(String.format("${%s}/logs", Name.WORK_DIR))
          .setDescription("Default location for remote log files.")
          .setIgnoredSiteProperty(true)
          .setConsistencyCheckLevel(ConsistencyCheckLevel.WARN)
          .setScope(Scope.SERVER)
          .build();
  // Used in alluxio-config.sh and conf/log4j.properties
  public static final PropertyKey LOGSERVER_HOSTNAME =
      new Builder(Name.LOGSERVER_HOSTNAME)
          .setDescription("The hostname of Alluxio logserver.")
          .setIgnoredSiteProperty(true)
          .setScope(Scope.SERVER)
          .build();
  // Used in alluxio-config.sh and conf/log4j.properties
  public static final PropertyKey LOGSERVER_PORT =
      new Builder(Name.LOGSERVER_PORT)
          .setDefaultValue(45600)
          .setDescription("Default port of logserver to receive logs from alluxio servers.")
          .setIgnoredSiteProperty(true)
          .setConsistencyCheckLevel(ConsistencyCheckLevel.WARN)
          .setScope(Scope.SERVER)
          .build();
  public static final PropertyKey LOGSERVER_THREADS_MAX =
      new Builder(Name.LOGSERVER_THREADS_MAX)
          .setDefaultValue(2048)
          .setDescription("The maximum number of threads used by logserver to service"
              + " logging requests.")
          .setConsistencyCheckLevel(ConsistencyCheckLevel.WARN)
          .setScope(Scope.SERVER)
          .build();
  public static final PropertyKey LOGSERVER_THREADS_MIN =
      new Builder(Name.LOGSERVER_THREADS_MIN)
          .setDefaultValue(512)
          .setDescription("The minimum number of threads used by logserver to service"
              + " logging requests.")
          .setConsistencyCheckLevel(ConsistencyCheckLevel.WARN)
          .setScope(Scope.SERVER)
          .build();

  //
  // User related properties
  //
  public static final PropertyKey USER_BLOCK_MASTER_CLIENT_POOL_SIZE_MIN =
      new Builder(Name.USER_BLOCK_MASTER_CLIENT_POOL_SIZE_MIN)
          .setDefaultValue(0)
          .setDescription("The minimum number of block master clients cached in the block master "
              + "client pool. For long running processes, this should be set to zero.")
          .setConsistencyCheckLevel(ConsistencyCheckLevel.WARN)
          .setScope(Scope.CLIENT)
          .build();
  public static final PropertyKey USER_BLOCK_MASTER_CLIENT_POOL_SIZE_MAX =
      new Builder(Name.USER_BLOCK_MASTER_CLIENT_POOL_SIZE_MAX)
          .setDefaultValue(10)
          .setDescription("The maximum number of block master clients cached in the block master "
              + "client pool.")
          .setConsistencyCheckLevel(ConsistencyCheckLevel.WARN)
          .setScope(Scope.CLIENT)
          .setAlias(new String[] {"alluxio.user.block.master.client.threads"})
          .build();
  public static final PropertyKey USER_BLOCK_MASTER_CLIENT_POOL_GC_INTERVAL_MS =
      new Builder(Name.USER_BLOCK_MASTER_CLIENT_POOL_GC_INTERVAL_MS)
          .setDefaultValue("120sec")
          .setDescription("The interval at which block master client GC checks occur.")
          .setConsistencyCheckLevel(ConsistencyCheckLevel.WARN)
          .setScope(Scope.CLIENT)
          .build();
  public static final PropertyKey USER_BLOCK_MASTER_CLIENT_POOL_GC_THRESHOLD_MS =
      new Builder(Name.USER_BLOCK_MASTER_CLIENT_POOL_GC_THRESHOLD_MS)
          .setDefaultValue("120sec")
          .setDescription("A block master client is closed if it has been idle for more than this "
              + "threshold.")
          .setConsistencyCheckLevel(ConsistencyCheckLevel.WARN)
          .setScope(Scope.CLIENT)
          .build();
  public static final PropertyKey USER_BLOCK_WORKER_CLIENT_POOL_SIZE =
      new Builder(Name.USER_BLOCK_WORKER_CLIENT_POOL_SIZE)
          .setDefaultValue(1024)
          .setDescription("The maximum number of block worker clients cached in the block "
              + "worker client pool.")
          .setConsistencyCheckLevel(ConsistencyCheckLevel.WARN)
          .setScope(Scope.CLIENT)
          .build();
  public static final PropertyKey USER_BLOCK_WORKER_CLIENT_POOL_GC_THRESHOLD_MS =
      new Builder(Name.USER_BLOCK_WORKER_CLIENT_POOL_GC_THRESHOLD_MS)
          .setDefaultValue("300sec")
          .setDescription("A block worker client is closed if it has been idle for more than this "
              + "threshold.")
          .setConsistencyCheckLevel(ConsistencyCheckLevel.WARN)
          .setScope(Scope.CLIENT)
          .build();
  public static final PropertyKey USER_BLOCK_REMOTE_READ_BUFFER_SIZE_BYTES =
      new Builder(Name.USER_BLOCK_REMOTE_READ_BUFFER_SIZE_BYTES)
          .setDefaultValue("8MB")
          .setDescription("The size of the file buffer to read data from remote Alluxio "
              + "worker.")
          .setConsistencyCheckLevel(ConsistencyCheckLevel.WARN)
          .setScope(Scope.CLIENT)
          .build();
  public static final PropertyKey USER_CONF_SYNC_INTERVAL =
      new Builder(Name.USER_CONF_SYNC_INTERVAL)
          .setDefaultValue("1min")
          .setDescription("The time period of client master heartbeat to "
              + "update the configuration if necessary from meta master.")
          .setConsistencyCheckLevel(ConsistencyCheckLevel.WARN)
          .setScope(Scope.CLIENT)
          .build();
  public static final PropertyKey USER_FILE_REPLICATION_MAX =
      new Builder(Name.USER_FILE_REPLICATION_MAX)
          .setDefaultValue(-1)
          .setDescription("The target max replication level of a file in Alluxio space. Setting "
              + "this property to a negative value means no upper limit.")
          .setScope(Scope.CLIENT)
          .build();
  public static final PropertyKey USER_FILE_REPLICATION_MIN =
      new Builder(Name.USER_FILE_REPLICATION_MIN)
          .setDefaultValue(0)
          .setDescription("The target min replication level of a file in Alluxio space.")
          .setScope(Scope.CLIENT)
          .build();
  public static final PropertyKey USER_FILE_REPLICATION_DURABLE =
      new Builder(Name.USER_FILE_REPLICATION_DURABLE)
          .setDefaultValue(1)
          .setDescription("The target replication level of a file created by ASYNC_THROUGH writes"
              + "before this file is persisted.")
          .setScope(Scope.CLIENT)
          .build();
  public static final PropertyKey USER_BLOCK_SIZE_BYTES_DEFAULT =
      new Builder(Name.USER_BLOCK_SIZE_BYTES_DEFAULT)
          .setDefaultValue("64MB")
          .setDescription("Default block size for Alluxio files.")
          .setConsistencyCheckLevel(ConsistencyCheckLevel.WARN)
          .setScope(Scope.CLIENT)
          .build();
  public static final PropertyKey USER_BLOCK_WORKER_CLIENT_READ_RETRY =
      new Builder(Name.USER_BLOCK_WORKER_CLIENT_READ_RETRY)
          .setDefaultValue(5)
          .setDescription("The maximum number of workers to retry before the client gives up on "
              + "reading a block")
          .setScope(Scope.CLIENT)
          .build();
  // TODO(cc): remove this since configuration propagation is always enabled?
  public static final PropertyKey USER_CONF_CLUSTER_DEFAULT_ENABLED =
      new Builder(Name.USER_CONF_CLUSTER_DEFAULT_ENABLED)
          .setDefaultValue(true)
          .setDescription("When this property is true, an Alluxio client will load the default "
              + "values of configuration properties set by Alluxio master.")
          .setScope(Scope.CLIENT)
          .build();
  public static final PropertyKey USER_DATE_FORMAT_PATTERN =
      new Builder(Name.USER_DATE_FORMAT_PATTERN)
          .setDefaultValue("MM-dd-yyyy HH:mm:ss:SSS")
          .setDescription("Display formatted date in cli command and web UI by given date "
              + "format pattern.")
          .setScope(Scope.CLIENT)
          .build();
  public static final PropertyKey USER_FILE_BUFFER_BYTES =
      new Builder(Name.USER_FILE_BUFFER_BYTES)
          .setDefaultValue("8MB")
          .setDescription("The size of the file buffer to use for file system reads/writes.")
          .setConsistencyCheckLevel(ConsistencyCheckLevel.WARN)
          .setScope(Scope.CLIENT)
          .build();
  public static final PropertyKey USER_FILE_COPYFROMLOCAL_BLOCK_LOCATION_POLICY =
      new Builder(Name.USER_FILE_COPYFROMLOCAL_BLOCK_LOCATION_POLICY)
          .setDefaultValue("alluxio.client.block.policy.RoundRobinPolicy")
          .setDescription("The default location policy for choosing workers for writing a "
              + "file's blocks using copyFromLocal command.")
          .setScope(Scope.CLIENT)
          .build();
  public static final PropertyKey USER_FILE_DELETE_UNCHECKED =
      new Builder(Name.USER_FILE_DELETE_UNCHECKED)
          .setDefaultValue(false)
          .setDescription("Whether to check if the UFS contents are in sync with Alluxio "
              + "before attempting to delete persisted directories recursively.")
          .setScope(Scope.CLIENT)
          .build();
  public static final PropertyKey USER_FILE_MASTER_CLIENT_POOL_SIZE_MIN =
      new Builder(Name.USER_FILE_MASTER_CLIENT_POOL_SIZE_MIN)
          .setDefaultValue(0)
          .setDescription("The minimum number of fs master clients cached in the fs master "
              + "client pool. For long running processes, this should be set to zero.")
          .setConsistencyCheckLevel(ConsistencyCheckLevel.WARN)
          .setScope(Scope.CLIENT)
          .build();
  public static final PropertyKey USER_FILE_MASTER_CLIENT_POOL_SIZE_MAX =
      new Builder(Name.USER_FILE_MASTER_CLIENT_POOL_SIZE_MAX)
          .setDefaultValue(10)
          .setDescription("The maximum number of fs master clients cached in the fs master "
              + "client pool.")
          .setConsistencyCheckLevel(ConsistencyCheckLevel.WARN)
          .setScope(Scope.CLIENT)
          .setAlias(new String[] {"alluxio.user.file.master.client.threads"})
          .build();
  public static final PropertyKey USER_FILE_MASTER_CLIENT_POOL_GC_INTERVAL_MS =
      new Builder(Name.USER_FILE_MASTER_CLIENT_POOL_GC_INTERVAL_MS)
          .setDefaultValue("120sec")
          .setDescription("The interval at which file system master client GC checks occur.")
          .setConsistencyCheckLevel(ConsistencyCheckLevel.WARN)
          .setScope(Scope.CLIENT)
          .build();
  public static final PropertyKey USER_FILE_MASTER_CLIENT_POOL_GC_THRESHOLD_MS =
      new Builder(Name.USER_FILE_MASTER_CLIENT_POOL_GC_THRESHOLD_MS)
          .setDefaultValue("120sec")
          .setDescription("A fs master client is closed if it has been idle for more than this "
              + "threshold.")
          .setDefaultValue(10)
          .setDescription("The number of threads used by a file master client to talk to the "
              + "file master.")
          .setConsistencyCheckLevel(ConsistencyCheckLevel.WARN)
          .setScope(Scope.CLIENT)
          .build();
  public static final PropertyKey USER_FILE_METADATA_LOAD_TYPE =
      new Builder(Name.USER_FILE_METADATA_LOAD_TYPE)
          .setDefaultValue("ONCE")
          .setDescription("The behavior of loading metadata from UFS. When information about "
              + "a path is requested and the path does not exist in Alluxio, metadata can be "
              + "loaded from the UFS. Valid options are `ALWAYS`, `NEVER`, and `ONCE`. "
              + "`ALWAYS` will always access UFS to see if the path exists in the UFS. "
              + "`NEVER` will never consult the UFS. `ONCE` will access the UFS the \"first\" "
              + "time (according to a cache), but not after that. This parameter is ignored if a "
              + "metadata sync is performed, via the parameter "
              + "\"alluxio.user.file.metadata.sync.interval\"")
          .setConsistencyCheckLevel(ConsistencyCheckLevel.WARN)
          .setScope(Scope.CLIENT)
          .build();
  public static final PropertyKey USER_FILE_METADATA_SYNC_INTERVAL =
      new Builder(Name.USER_FILE_METADATA_SYNC_INTERVAL)
          .setDefaultValue("-1")
          .setDescription("The interval for syncing UFS metadata before invoking an "
              + "operation on a path. -1 means no sync will occur. 0 means Alluxio will "
              + "always sync the metadata of the path before an operation. If you specify a time "
              + "interval, Alluxio will (best effort) not re-sync a path within that time "
              + "interval. Syncing the metadata for a path must interact with the UFS, so it is "
              + "an expensive operation. If a sync is performed for an operation, the "
              + "configuration of \"alluxio.user.file.metadata.load.type\" will be ignored.")
          .setConsistencyCheckLevel(ConsistencyCheckLevel.WARN)
          .setScope(Scope.CLIENT)
          .build();
  public static final PropertyKey USER_FILE_PASSIVE_CACHE_ENABLED =
      new Builder(Name.USER_FILE_PASSIVE_CACHE_ENABLED)
          .setDefaultValue(true)
          .setDescription("Whether to cache files to local Alluxio workers when the files are read "
              + "from remote workers (not UFS).")
          .setConsistencyCheckLevel(ConsistencyCheckLevel.WARN)
          .setScope(Scope.CLIENT)
          .build();
  public static final PropertyKey USER_FILE_READ_TYPE_DEFAULT =
      new Builder(Name.USER_FILE_READ_TYPE_DEFAULT)
          .setDefaultValue("CACHE_PROMOTE")
          .setDescription("Default read type when creating Alluxio files. Valid options are "
              + "`CACHE_PROMOTE` (move data to highest tier if already in Alluxio storage, "
              + "write data into highest tier of local Alluxio if data needs to be read from "
              + "under storage), `CACHE` (write data into highest tier of local Alluxio if "
              + "data needs to be read from under storage), `NO_CACHE` (no data interaction "
              + "with Alluxio, if the read is from Alluxio data migration or eviction will "
              + "not occur).")
          .setScope(Scope.CLIENT)
          .build();
  public static final PropertyKey USER_FILE_PERSIST_ON_RENAME =
      new Builder(Name.USER_FILE_PERSIST_ON_RENAME)
          .setDefaultValue("false")
          .setDescription("Whether or not to asynchronously persist any files which have been "
              + "renamed. This is helpful when working with compute frameworks which use rename "
              + "to commit results.")
          .setScope(Scope.CLIENT)
          .build();
  public static final PropertyKey USER_FILE_PERSISTENCE_INITIAL_WAIT_TIME =
      new Builder(Name.USER_FILE_PERSISTENCE_INITIAL_WAIT_TIME)
          .setDefaultValue("0")
          .setDescription(String.format("Time to wait before starting the persistence job. "
              + "When the value is set to -1, the file will be persisted by rename operation "
              + "or persist CLI but will not be automatically persisted in other cases. "
              + "This is to avoid the heavy object copy in rename operation when %s is set to %s. "
              + "This value should be smaller than the value of %s",
              Name.USER_FILE_WRITE_TYPE_DEFAULT, WritePType.ASYNC_THROUGH,
              Name.MASTER_PERSISTENCE_MAX_TOTAL_WAIT_TIME_MS))
          .build();
  public static final PropertyKey USER_FILE_WAITCOMPLETED_POLL_MS =
      new Builder(Name.USER_FILE_WAITCOMPLETED_POLL_MS)
          .setAlias("alluxio.user.file.waitcompleted.poll.ms")
          .setDefaultValue("1sec")
          .setDescription("The time interval to poll a file for its completion status when "
              + "using waitCompleted.")
          .setConsistencyCheckLevel(ConsistencyCheckLevel.WARN)
          .setScope(Scope.CLIENT)
          .build();
  public static final PropertyKey USER_FILE_CREATE_TTL =
      new Builder(Name.USER_FILE_CREATE_TTL)
          .setDefaultValue(Constants.NO_TTL)
          .setDescription("Time to live for files created by a user, no ttl by default.")
          .build();
  public static final PropertyKey USER_FILE_CREATE_TTL_ACTION =
      new Builder(Name.USER_FILE_CREATE_TTL_ACTION)
          .setDefaultValue("DELETE")
          .setDescription("When file's ttl is expired, the action performs on it. Options: "
              + "DELETE (default) or FREE")
          .build();
  public static final PropertyKey USER_FILE_UFS_TIER_ENABLED =
      new Builder(Name.USER_FILE_UFS_TIER_ENABLED)
          .setDescription("When workers run out of available memory, whether the client can skip "
              + "writing data to Alluxio but fallback to write to UFS without stopping the "
              + "application. This property only works when the write type is ASYNC_THROUGH.")
          .setDefaultValue(false).build();
  public static final PropertyKey USER_BLOCK_WRITE_LOCATION_POLICY =
      new Builder(Name.USER_BLOCK_WRITE_LOCATION_POLICY)
          .setDefaultValue("alluxio.client.block.policy.LocalFirstPolicy")
          .setDescription("The default location policy for choosing workers for writing a "
              + "file's blocks.")
          .setConsistencyCheckLevel(ConsistencyCheckLevel.WARN)
          .setScope(Scope.CLIENT)
          .build();
  public static final PropertyKey USER_BLOCK_AVOID_EVICTION_POLICY_RESERVED_BYTES =
      new Builder(Name.USER_BLOCK_AVOID_EVICTION_POLICY_RESERVED_BYTES)
          .setDefaultValue("0MB")
          .setDescription("The portion of space reserved in a worker when using the "
              + "LocalFirstAvoidEvictionPolicy class as block location policy.")
          .setConsistencyCheckLevel(ConsistencyCheckLevel.WARN)
          .setScope(Scope.CLIENT)
          .build();
  public static final PropertyKey USER_FILE_WRITE_TYPE_DEFAULT =
      new Builder(Name.USER_FILE_WRITE_TYPE_DEFAULT)
          .setDefaultValue("ASYNC_THROUGH")
      .setDescription(
          String.format("Default write type when creating Alluxio files. Valid " + "options are "
              + "`MUST_CACHE` (write will only go to Alluxio and must be stored in Alluxio), "
              + "`CACHE_THROUGH` (try to cache, write to UnderFS synchronously), `THROUGH` "
              + "(no cache, write to UnderFS synchronously), `ASYNC_THROUGH` (write to cache, "
              + "write to UnderFS asynchronously, replicated %s times in Alluxio before data is "
              + "persisted.", USER_FILE_REPLICATION_DURABLE))
          .setConsistencyCheckLevel(ConsistencyCheckLevel.WARN)
          .setScope(Scope.CLIENT)
          .build();
  public static final PropertyKey USER_FILESYSTEM_CLASS =
      new Builder(Name.USER_FILESYSTEM_CLASS)
          .setDefaultValue("alluxio.client.file.BaseFileSystem")
          .setDescription("Type of file system to use. Users can select augmented file systems "
              + "based on the use case. For example, CachingFileSystem is efficient for FUSE "
              + "workloads. Possible values are alluxio.client.file.BaseFileSystem (default) and "
              + "alluxio.client.file.CachingFileSystem.")
          .setConsistencyCheckLevel(ConsistencyCheckLevel.WARN)
          .setScope(Scope.CLIENT)
          .build();
  public static final PropertyKey USER_HOSTNAME = new Builder(Name.USER_HOSTNAME)
      .setDescription("The hostname to use for an Alluxio client.")
      .setConsistencyCheckLevel(ConsistencyCheckLevel.WARN)
      .setScope(Scope.CLIENT)
      .build();
  public static final PropertyKey USER_FILE_WRITE_TIER_DEFAULT =
      new Builder(Name.USER_FILE_WRITE_TIER_DEFAULT)
          .setDefaultValue(Constants.FIRST_TIER)
          .setDescription("The default tier for choosing a where to write a block. Valid "
              + "option is any integer. Non-negative values identify tiers starting from top "
              + "going down (0 identifies the first tier, 1 identifies the second tier, and "
              + "so on). If the provided value is greater than the number of tiers, it "
              + "identifies the last tier. Negative values identify tiers starting from the "
              + "bottom going up (-1 identifies the last tier, -2 identifies the second to "
              + "last tier, and so on). If the absolute value of the provided value is "
              + "greater than the number of tiers, it identifies the first tier.")
          .setConsistencyCheckLevel(ConsistencyCheckLevel.WARN)
          .setScope(Scope.CLIENT)
          .build();
  public static final PropertyKey USER_LOCAL_READER_CHUNK_SIZE_BYTES =
      new Builder(Name.USER_LOCAL_READER_CHUNK_SIZE_BYTES)
          .setDefaultValue("8MB")
          .setDescription("When a client reads from a local worker, the maximum data chunk size.")
          .setConsistencyCheckLevel(ConsistencyCheckLevel.WARN)
          .setScope(Scope.CLIENT)
          .build();
  public static final PropertyKey USER_LOCAL_WRITER_CHUNK_SIZE_BYTES =
      new Builder(Name.USER_LOCAL_WRITER_CHUNK_SIZE_BYTES)
          .setDefaultValue("64KB")
          .setDescription("When a client writes to a local worker, the maximum data chunk size.")
          .setConsistencyCheckLevel(ConsistencyCheckLevel.WARN)
          .setScope(Scope.CLIENT)
          .build();
  public static final PropertyKey USER_LOCAL_CACHE_ENABLED =
      new Builder(Name.USER_LOCAL_CACHE_ENABLED)
          .setDefaultValue(false)
          .setDescription("If this is enabled, data will be cached on Alluxio client.")
          .setConsistencyCheckLevel(ConsistencyCheckLevel.WARN)
          .setScope(Scope.CLIENT)
          .build();
  public static final PropertyKey USER_METADATA_CACHE_ENABLED =
      new Builder(Name.USER_METADATA_CACHE_ENABLED)
          .setDefaultValue(false)
          .setDescription("If this is enabled, metadata of paths will be cached. "
              + "The cached metadata will be evicted when it expires after "
              + Name.USER_METADATA_CACHE_EXPIRATION_TIME
              + " or the cache size is over the limit of "
              + Name.USER_METADATA_CACHE_MAX_SIZE + ".")
          .setConsistencyCheckLevel(ConsistencyCheckLevel.WARN)
          .setScope(Scope.CLIENT)
          .build();
  public static final PropertyKey USER_METADATA_CACHE_MAX_SIZE =
      new Builder(Name.USER_METADATA_CACHE_MAX_SIZE)
          .setDefaultValue(100000)
          .setDescription("Maximum number of paths with cached metadata.")
          .setConsistencyCheckLevel(ConsistencyCheckLevel.WARN)
          .setScope(Scope.CLIENT)
          .build();
  public static final PropertyKey USER_METADATA_CACHE_EXPIRATION_TIME =
      new Builder(Name.USER_METADATA_CACHE_EXPIRATION_TIME)
          .setDefaultValue("10min")
          .setDescription("Metadata will expire and be evicted after being cached for this time "
              + "period.")
          .setConsistencyCheckLevel(ConsistencyCheckLevel.WARN)
          .setScope(Scope.CLIENT)
          .build();
  public static final PropertyKey USER_METRICS_COLLECTION_ENABLED =
      new Builder(Name.USER_METRICS_COLLECTION_ENABLED)
          .setDefaultValue(false)
          .setDescription("Enable collecting the client-side metrics and heartbeat them to master")
          .setConsistencyCheckLevel(ConsistencyCheckLevel.WARN)
          .setScope(Scope.CLIENT)
          .build();
  public static final PropertyKey USER_METRICS_HEARTBEAT_INTERVAL_MS =
      new Builder(Name.USER_METRICS_HEARTBEAT_INTERVAL_MS)
          .setAlias("alluxio.user.metrics.heartbeat.interval.ms")
          .setDefaultValue("3sec")
          .setDescription("The time period of client master heartbeat to "
              + "send the client-side metrics.")
          .setConsistencyCheckLevel(ConsistencyCheckLevel.WARN)
          .setScope(Scope.CLIENT)
          .build();
  public static final PropertyKey USER_APP_ID =
      new Builder(Name.USER_APP_ID)
          .setScope(Scope.CLIENT)
          .setDescription("The custom id to use for labeling this client's info, such as metrics. "
              + "If unset, a random long will be used. This value is displayed in the client logs "
              + "on initialization. Note that using the same app id will cause client info to be "
              + "aggregated, so different applications must set their own ids or leave this value "
              + "unset to use a randomly generated id.")
          .build();
  public static final PropertyKey USER_NETWORK_DATA_TIMEOUT_MS =
      new Builder(Name.USER_NETWORK_DATA_TIMEOUT_MS)
          .setAlias("alluxio.user.network.data.timeout.ms")
          .setDefaultValue("30sec")
          .setDescription("The maximum time for an Alluxio client to wait for a data response "
              + "(e.g. block reads and block writes) from Alluxio worker.")
          .setConsistencyCheckLevel(ConsistencyCheckLevel.WARN)
          .setScope(Scope.CLIENT)
          .build();
  public static final PropertyKey USER_NETWORK_FLOWCONTROL_WINDOW =
      new Builder(Name.USER_NETWORK_FLOWCONTROL_WINDOW)
          .setDefaultValue("2MB")
          .setDescription("The HTTP2 flow control window used by user gRPC connections. Larger "
              + "value will allow more data to be buffered but will use more memory.")
          .setConsistencyCheckLevel(ConsistencyCheckLevel.WARN)
          .setScope(Scope.CLIENT)
          .build();
  public static final PropertyKey USER_NETWORK_KEEPALIVE_TIME_MS =
      new Builder(Name.USER_NETWORK_KEEPALIVE_TIME_MS)
          .setDefaultValue(Long.MAX_VALUE)
          .setDescription("The amount of time for a gRPC client (for block reads and block writes) "
              + "to wait for a response before pinging the server to see if it is still alive.")
          .setConsistencyCheckLevel(ConsistencyCheckLevel.WARN)
          .setScope(Scope.CLIENT)
          .build();
  public static final PropertyKey USER_NETWORK_KEEPALIVE_TIMEOUT_MS =
      new Builder(Name.USER_NETWORK_KEEPALIVE_TIMEOUT_MS)
          .setDefaultValue("30sec")
          .setDescription("The maximum time for a gRPC client (for block reads and block writes) "
              + "to wait for a keepalive response before closing the connection.")
          .setConsistencyCheckLevel(ConsistencyCheckLevel.WARN)
          .setScope(Scope.CLIENT)
          .build();
  public static final PropertyKey USER_NETWORK_MAX_INBOUND_MESSAGE_SIZE =
      new Builder(Name.USER_NETWORK_MAX_INBOUND_MESSAGE_SIZE)
          .setDefaultValue("100MB")
          .setDescription("The max inbound message size used by user gRPC connections.")
          .setConsistencyCheckLevel(ConsistencyCheckLevel.WARN)
          .setScope(Scope.CLIENT)
          .build();
  public static final PropertyKey USER_NETWORK_NETTY_CHANNEL =
      new Builder(Name.USER_NETWORK_NETTY_CHANNEL)
          .setDescription("Type of netty channels. If EPOLL is not available, this will "
              + "automatically fall back to NIO.")
          .setConsistencyCheckLevel(ConsistencyCheckLevel.WARN)
          .setScope(Scope.CLIENT)
          .setDefaultValue("EPOLL")
          .build();
  public static final PropertyKey USER_NETWORK_NETTY_WORKER_THREADS =
      new Builder(Name.USER_NETWORK_NETTY_WORKER_THREADS)
          .setDefaultValue(0)
          .setDescription("How many threads to use for remote block worker client to read "
              + "from remote block workers.")
          .setConsistencyCheckLevel(ConsistencyCheckLevel.WARN)
          .setScope(Scope.CLIENT)
          .build();
  public static final PropertyKey USER_NETWORK_READER_BUFFER_SIZE_MESSAGES =
      new Builder(Name.USER_NETWORK_READER_BUFFER_SIZE_MESSAGES)
          .setDefaultValue(16)
          .setDescription("When a client reads from a remote worker, the maximum number of "
              + "messages to buffer by the client. A message can be either a command response, "
              + "a data chunk, or a gRPC stream event such as complete or error.")
          .setConsistencyCheckLevel(ConsistencyCheckLevel.WARN)
          .setScope(Scope.CLIENT)
          .build();
  public static final PropertyKey USER_NETWORK_READER_CHUNK_SIZE_BYTES =
      new Builder(Name.USER_NETWORK_READER_CHUNK_SIZE_BYTES)
          .setDefaultValue("1MB")
          .setDescription("When a client reads from a remote worker, the maximum chunk size.")
          .setConsistencyCheckLevel(ConsistencyCheckLevel.WARN)
          .setScope(Scope.CLIENT)
          .build();
  public static final PropertyKey USER_NETWORK_WRITER_BUFFER_SIZE_MESSAGES =
      new Builder(Name.USER_NETWORK_WRITER_BUFFER_SIZE_MESSAGES)
          .setDefaultValue(16)
          .setDescription("When a client writes to a remote worker, the maximum number of messages "
              + "to buffer by the client. A message can be either a command response, a data "
              + "chunk, or a gRPC stream event such as complete or error.")
          .setConsistencyCheckLevel(ConsistencyCheckLevel.WARN)
          .setScope(Scope.CLIENT)
          .build();
  public static final PropertyKey USER_NETWORK_WRITER_CHUNK_SIZE_BYTES =
      new Builder(Name.USER_NETWORK_WRITER_CHUNK_SIZE_BYTES)
          .setDefaultValue("1MB")
          .setDescription("When a client writes to a remote worker, the maximum chunk size.")
          .setConsistencyCheckLevel(ConsistencyCheckLevel.WARN)
          .setScope(Scope.CLIENT)
          .build();
  public static final PropertyKey USER_NETWORK_WRITER_CLOSE_TIMEOUT_MS =
      new Builder(Name.USER_NETWORK_WRITER_CLOSE_TIMEOUT_MS)
          .setAlias("alluxio.user.network.writer.close.timeout.ms")
          .setDefaultValue("30min")
          .setDescription("The timeout to close a writer client.")
          .setConsistencyCheckLevel(ConsistencyCheckLevel.WARN)
          .setScope(Scope.CLIENT)
          .build();
  public static final PropertyKey USER_NETWORK_WRITER_FLUSH_TIMEOUT =
      new Builder(Name.USER_NETWORK_WRITER_FLUSH_TIMEOUT)
          .setDefaultValue("30min")
          .setDescription("The timeout to wait for flush to finish in a data writer.")
          .setConsistencyCheckLevel(ConsistencyCheckLevel.WARN)
          .setScope(Scope.CLIENT)
          .build();
  public static final PropertyKey USER_NETWORK_ZEROCOPY_ENABLED =
      new Builder(Name.USER_NETWORK_ZEROCOPY_ENABLED)
          .setDefaultValue(true)
          .setDescription("Whether zero copy is enabled on client when processing data streams.")
          .setConsistencyCheckLevel(ConsistencyCheckLevel.WARN)
          .setScope(Scope.CLIENT)
          .build();
  public static final PropertyKey USER_RPC_RETRY_BASE_SLEEP_MS =
      new Builder(Name.USER_RPC_RETRY_BASE_SLEEP_MS)
          .setAlias("alluxio.user.rpc.retry.base.sleep.ms")
          .setDefaultValue("50ms")
          .setDescription("Alluxio client RPCs automatically retry for transient errors with "
              + "an exponential backoff. This property determines the base time "
              + "in the exponential backoff.")
          .setConsistencyCheckLevel(ConsistencyCheckLevel.WARN)
          .setScope(Scope.CLIENT)
          .build();
  public static final PropertyKey USER_RPC_RETRY_MAX_DURATION =
      new Builder(Name.USER_RPC_RETRY_MAX_DURATION)
          .setDefaultValue("2min")
          .setDescription("Alluxio client RPCs automatically retry for transient errors with "
              + "an exponential backoff. This property determines the maximum duration to retry for"
              + " before giving up. Note that, this value is set to 5s for fs and fsadmin CLIs.")
          .build();
  public static final PropertyKey USER_WORKER_LIST_REFRESH_INTERVAL =
      new Builder(Name.USER_WORKER_LIST_REFRESH_INTERVAL)
          .setDefaultValue("2min")
          .setDescription("The interval used to refresh the live worker list on the client")
          .setConsistencyCheckLevel(ConsistencyCheckLevel.WARN)
          .setScope(Scope.CLIENT)
          .build();
  public static final PropertyKey USER_RPC_RETRY_MAX_SLEEP_MS =
      new Builder(Name.USER_RPC_RETRY_MAX_SLEEP_MS)
          .setAlias("alluxio.user.rpc.retry.max.sleep.ms")
          .setDefaultValue("3sec")
          .setDescription("Alluxio client RPCs automatically retry for transient errors with "
              + "an exponential backoff. This property determines the maximum wait time "
              + "in the backoff.")
          .setConsistencyCheckLevel(ConsistencyCheckLevel.WARN)
          .setScope(Scope.CLIENT)
          .build();
  public static final PropertyKey USER_UFS_BLOCK_LOCATION_ALL_FALLBACK_ENABLED =
      new Builder(Name.USER_UFS_BLOCK_LOCATION_ALL_FALLBACK_ENABLED)
          .setDefaultValue(false)
          .setDescription("Whether to return all workers as block location if ufs block locations "
              + "are not co-located with any Alluxio workers or is empty.")
          .setConsistencyCheckLevel(ConsistencyCheckLevel.WARN)
          .setScope(Scope.CLIENT)
          .build();
  public static final PropertyKey USER_UFS_BLOCK_READ_LOCATION_POLICY =
      new Builder(Name.USER_UFS_BLOCK_READ_LOCATION_POLICY)
          .setDefaultValue("alluxio.client.block.policy.LocalFirstPolicy")
          .setDescription(String.format("When an Alluxio client reads a file from the UFS, it "
              + "delegates the read to an Alluxio worker. The client uses this policy to choose "
              + "which worker to read through. Built-in choices: %s.", Arrays.asList(
              javadocLink("alluxio.client.block.policy.DeterministicHashPolicy"),
              javadocLink("alluxio.client.block.policy.LocalFirstAvoidEvictionPolicy"),
              javadocLink("alluxio.client.block.policy.LocalFirstPolicy"),
              javadocLink("alluxio.client.block.policy.MostAvailableFirstPolicy"),
              javadocLink("alluxio.client.block.policy.RoundRobinPolicy"),
              javadocLink("alluxio.client.block.policy.SpecificHostPolicy"))))
          .setConsistencyCheckLevel(ConsistencyCheckLevel.WARN)
          .setScope(Scope.CLIENT)
          .build();
  public static final PropertyKey USER_UFS_BLOCK_READ_LOCATION_POLICY_DETERMINISTIC_HASH_SHARDS =
      new Builder(Name.USER_UFS_BLOCK_READ_LOCATION_POLICY_DETERMINISTIC_HASH_SHARDS)
          .setDefaultValue(1)
          .setDescription("When alluxio.user.ufs.block.read.location.policy is set to "
              + "alluxio.client.block.policy.DeterministicHashPolicy, this specifies the number of "
              + "hash shards.")
          .setConsistencyCheckLevel(ConsistencyCheckLevel.WARN)
          .setScope(Scope.CLIENT)
          .build();
  public static final PropertyKey USER_UFS_BLOCK_READ_CONCURRENCY_MAX =
      new Builder(Name.USER_UFS_BLOCK_READ_CONCURRENCY_MAX)
          .setDefaultValue(Integer.MAX_VALUE)
          .setDescription("The maximum concurrent readers for one UFS block on one Block Worker.")
          .setConsistencyCheckLevel(ConsistencyCheckLevel.WARN)
          .setScope(Scope.CLIENT)
          .build();
  public static final PropertyKey USER_SHORT_CIRCUIT_ENABLED =
      new Builder(Name.USER_SHORT_CIRCUIT_ENABLED)
          .setDefaultValue(true)
          .setDescription("The short circuit read/write which allows the clients to "
              + "read/write data without going through Alluxio workers if the data is local "
              + "is enabled if set to true.")
          .setConsistencyCheckLevel(ConsistencyCheckLevel.WARN)
          .setScope(Scope.CLIENT)
          .build();
  public static final PropertyKey USER_SHORT_CIRCUIT_PREFERRED =
      new Builder(Name.USER_SHORT_CIRCUIT_PREFERRED)
          .setDefaultValue(false)
          .setDescription("When short circuit and domain socket both enabled, "
              + "prefer to use short circuit.")
          .setConsistencyCheckLevel(ConsistencyCheckLevel.WARN)
          .setScope(Scope.CLIENT)
          .build();
<<<<<<< HEAD
  public static final PropertyKey USER_METADATA_CACHE_MAX_SIZE =
      new Builder(Name.USER_METADATA_CACHE_MAX_SIZE)
          .setDefaultValue(100000)
          .setDescription("Maximum number of paths with cached metadata. Only valid if the "
              + "filesystem is alluxio.client.file.CachingFileSystem.")
          .setConsistencyCheckLevel(ConsistencyCheckLevel.WARN)
          .setScope(Scope.CLIENT)
          .build();
  public static final PropertyKey USER_METADATA_CACHE_EXPIRATION_TIME =
      new Builder(Name.USER_METADATA_CACHE_EXPIRATION_TIME)
          .setDefaultValue("10min")
          .setDescription("Metadata will expire and be evicted after being cached for this time "
              + "period. Only valid if the filesystem is alluxio.client.file.CachingFileSystem.")
          .setConsistencyCheckLevel(ConsistencyCheckLevel.WARN)
          .setScope(Scope.CLIENT)
          .build();
=======
>>>>>>> 3f2aae31

  //
  // FUSE integration related properties
  //
  public static final PropertyKey FUSE_CACHED_PATHS_MAX =
      new Builder(Name.FUSE_CACHED_PATHS_MAX)
          .setDefaultValue(500)
          .setDescription("Maximum number of Alluxio paths to cache for FUSE conversion.")
          .setConsistencyCheckLevel(ConsistencyCheckLevel.IGNORE)
          .setScope(Scope.NONE)
          .build();
  public static final PropertyKey FUSE_DEBUG_ENABLED =
      new Builder(Name.FUSE_DEBUG_ENABLED)
          .setDefaultValue(false)
          .setDescription("Run FUSE in debug mode, and have the fuse process log every FS request.")
          .setConsistencyCheckLevel(ConsistencyCheckLevel.IGNORE)
          .setScope(Scope.NONE)
          .build();
  public static final PropertyKey FUSE_FS_NAME =
      new Builder(Name.FUSE_FS_NAME)
          .setDefaultValue("alluxio-fuse")
          .setDescription("The FUSE file system name.")
          .setConsistencyCheckLevel(ConsistencyCheckLevel.IGNORE)
          .setScope(Scope.NONE)
          .build();
  public static final PropertyKey FUSE_MAXWRITE_BYTES =
      new Builder(Name.FUSE_MAXWRITE_BYTES)
          .setDefaultValue("128KB")
          .setDescription("Maximum granularity of write operations, capped by the kernel to 128KB "
              + "max (as of Linux 3.16.0).")
          .setConsistencyCheckLevel(ConsistencyCheckLevel.IGNORE)
          .setScope(Scope.NONE)
          .build();
  public static final PropertyKey FUSE_USER_GROUP_TRANSLATION_ENABLED =
      new Builder(Name.FUSE_USER_GROUP_TRANSLATION_ENABLED)
          .setDefaultValue(false)
          .setDescription("Whether to translate Alluxio users and groups "
              + "into Unix users and groups when exposing Alluxio files through the FUSE API. "
              + "When this property is set to false, the user and group for all FUSE files "
              + "will match the user who started the alluxio-fuse process.")
          .setConsistencyCheckLevel(ConsistencyCheckLevel.ENFORCE)
          .setScope(Scope.NONE)
          .build();

  //
  // Security related properties
  //
  public static final PropertyKey SECURITY_AUTHENTICATION_CUSTOM_PROVIDER_CLASS =
      new Builder(Name.SECURITY_AUTHENTICATION_CUSTOM_PROVIDER_CLASS)
          .setDescription("The class to provide customized authentication implementation, "
              + "when alluxio.security.authentication.type is set to CUSTOM. It must "
              + "implement the interface "
              + "'alluxio.security.authentication.AuthenticationProvider'.")
          .setConsistencyCheckLevel(ConsistencyCheckLevel.WARN)
          .build();
  public static final PropertyKey SECURITY_AUTHENTICATION_TYPE =
      new Builder(Name.SECURITY_AUTHENTICATION_TYPE)
          .setDefaultValue("SIMPLE")
          .setDescription("The authentication mode. Currently three modes are supported: "
              + "NOSASL, SIMPLE, CUSTOM. The default value SIMPLE indicates that a simple "
              + "authentication is enabled. Server trusts whoever the client claims to be.")
          .setConsistencyCheckLevel(ConsistencyCheckLevel.ENFORCE)
          .build();
  public static final PropertyKey SECURITY_AUTHORIZATION_PERMISSION_ENABLED =
      new Builder(Name.SECURITY_AUTHORIZATION_PERMISSION_ENABLED)
          .setDefaultValue(true)
          .setDescription("Whether to enable access control based on file permission.")
          .setConsistencyCheckLevel(ConsistencyCheckLevel.ENFORCE)
          .build();
  public static final PropertyKey SECURITY_AUTHORIZATION_PERMISSION_SUPERGROUP =
      new Builder(Name.SECURITY_AUTHORIZATION_PERMISSION_SUPERGROUP)
          .setDefaultValue("supergroup")
          .setDescription("The super group of Alluxio file system. All users in this group "
              + "have super permission.")
          .setConsistencyCheckLevel(ConsistencyCheckLevel.ENFORCE)
          .setScope(Scope.MASTER)
          .build();
  public static final PropertyKey SECURITY_AUTHORIZATION_PERMISSION_UMASK =
      new Builder(Name.SECURITY_AUTHORIZATION_PERMISSION_UMASK)
          .setDefaultValue("022")
          .setDescription("The umask of creating file and directory. The initial creation "
              + "permission is 777, and the difference between directory and file is 111. So "
              + "for default umask value 022, the created directory has permission 755 and "
              + "file has permission 644.")
          .setConsistencyCheckLevel(ConsistencyCheckLevel.ENFORCE)
          .build();
  public static final PropertyKey SECURITY_GROUP_MAPPING_CACHE_TIMEOUT_MS =
      new Builder(Name.SECURITY_GROUP_MAPPING_CACHE_TIMEOUT_MS)
          .setAlias("alluxio.security.group.mapping.cache.timeout.ms")
          .setDefaultValue("1min")
          .setDescription("Time for cached group mapping to expire.")
          .setConsistencyCheckLevel(ConsistencyCheckLevel.ENFORCE)
          .setScope(Scope.MASTER)
          .build();
  public static final PropertyKey SECURITY_GROUP_MAPPING_CLASS =
      new Builder(Name.SECURITY_GROUP_MAPPING_CLASS)
          .setDefaultValue("alluxio.security.group.provider.ShellBasedUnixGroupsMapping")
          .setDescription("The class to provide user-to-groups mapping service. Master could "
              + "get the various group memberships of a given user.  It must implement the "
              + "interface 'alluxio.security.group.GroupMappingService'. The default "
              + "implementation execute the 'groups' shell command to fetch the group "
              + "memberships of a given user.")
          .setConsistencyCheckLevel(ConsistencyCheckLevel.ENFORCE)
          .setScope(Scope.MASTER)
          .build();
  public static final PropertyKey SECURITY_LOGIN_IMPERSONATION_USERNAME =
      new Builder(Name.SECURITY_LOGIN_IMPERSONATION_USERNAME).setDescription(String.format(
          "When %s is set to SIMPLE or CUSTOM, user application uses this property to indicate "
              + "the IMPERSONATED user requesting Alluxio service. If it is not set explicitly, "
              + "or set to %s, impersonation will not be used. A special value of '%s' can be "
              + "specified to impersonate the hadoop client user.", SECURITY_AUTHENTICATION_TYPE,
          Constants.IMPERSONATION_NONE, Constants.IMPERSONATION_HDFS_USER))
          .setDefaultValue(Constants.IMPERSONATION_HDFS_USER)
          .setConsistencyCheckLevel(ConsistencyCheckLevel.IGNORE)
          .setScope(Scope.CLIENT)
          .build();
  public static final PropertyKey SECURITY_LOGIN_USERNAME =
      new Builder(Name.SECURITY_LOGIN_USERNAME)
          .setDescription("When alluxio.security.authentication.type is set to SIMPLE or "
              + "CUSTOM, user application uses this property to indicate the user requesting "
              + "Alluxio service. If it is not set explicitly, the OS login user will be used.")
          .setConsistencyCheckLevel(ConsistencyCheckLevel.ENFORCE)
          .setScope(Scope.CLIENT)
          .build();
  public static final PropertyKey AUTHENTICATION_INACTIVE_CHANNEL_REAUTHENTICATE_PERIOD =
      new Builder(Name.AUTHENTICATION_INACTIVE_CHANNEL_REAUTHENTICATE_PERIOD)
          .setDefaultValue("3day")
          .setDescription("Interval for which client channels that have been inactive "
                  + "will be regarded as unauthenticated. Such channels will reauthenticate with "
                  + "their target master upon being used for new RPCs.")
          .setConsistencyCheckLevel(ConsistencyCheckLevel.WARN)
          .setScope(Scope.MASTER)
          .build();

  //
  // Mesos and Yarn related properties
  //
  public static final PropertyKey INTEGRATION_MASTER_RESOURCE_CPU =
      new Builder(Name.INTEGRATION_MASTER_RESOURCE_CPU)
          .setDefaultValue(1)
          .setDescription("The number of CPUs to run an Alluxio master for YARN framework.")
          .setConsistencyCheckLevel(ConsistencyCheckLevel.WARN)
          .setScope(Scope.NONE)
          .build();
  public static final PropertyKey INTEGRATION_MASTER_RESOURCE_MEM =
      new Builder(Name.INTEGRATION_MASTER_RESOURCE_MEM)
          .setDefaultValue("1024MB")
          .setDescription("The amount of memory to run an Alluxio master for YARN framework.")
          .setConsistencyCheckLevel(ConsistencyCheckLevel.WARN)
          .setScope(Scope.NONE)
          .build();
  public static final PropertyKey INTEGRATION_MESOS_ALLUXIO_JAR_URL =
      new Builder(Name.INTEGRATION_MESOS_ALLUXIO_JAR_URL)
          .setDefaultValue(String.format(
              "http://downloads.alluxio.io/downloads/files/${%s}/alluxio-${%s}-bin.tar.gz",
              Name.VERSION, Name.VERSION))
          .setDescription("Url to download an Alluxio distribution from during Mesos deployment.")
          .setConsistencyCheckLevel(ConsistencyCheckLevel.ENFORCE)
          .setScope(Scope.NONE)
          .build();
  public static final PropertyKey INTEGRATION_MESOS_ALLUXIO_MASTER_NAME =
      new Builder(Name.INTEGRATION_MESOS_ALLUXIO_MASTER_NAME)
          .setDefaultValue("AlluxioMaster")
          .setDescription("The name of the master process to use within Mesos.")
          .setConsistencyCheckLevel(ConsistencyCheckLevel.ENFORCE)
          .setScope(Scope.NONE)
          .build();
  public static final PropertyKey INTEGRATION_MESOS_ALLUXIO_MASTER_NODE_COUNT =
      new Builder(Name.INTEGRATION_MESOS_ALLUXIO_MASTER_NODE_COUNT)
          .setDescription("The number of Alluxio master process to run within Mesos.")
          .setDefaultValue(1)
          .setConsistencyCheckLevel(ConsistencyCheckLevel.WARN)
          .setScope(Scope.NONE)
          .build();
  public static final PropertyKey INTEGRATION_MESOS_ALLUXIO_WORKER_NAME =
      new Builder(Name.INTEGRATION_MESOS_ALLUXIO_WORKER_NAME)
          .setDefaultValue("AlluxioWorker")
          .setDescription("The name of the worker process to use within Mesos.")
          .setConsistencyCheckLevel(ConsistencyCheckLevel.WARN)
          .setScope(Scope.NONE)
          .build();
  public static final PropertyKey INTEGRATION_MESOS_JDK_PATH =
      new Builder(Name.INTEGRATION_MESOS_JDK_PATH)
          .setDefaultValue("jdk1.8.0_151")
          .setDescription("If installing java from a remote URL during mesos deployment, this must "
              + "be set to the directory name of the untarred jdk.")
          .setConsistencyCheckLevel(ConsistencyCheckLevel.IGNORE)
          .setScope(Scope.NONE)
          .build();
  public static final PropertyKey INTEGRATION_MESOS_JDK_URL =
      new Builder(Name.INTEGRATION_MESOS_JDK_URL)
          .setDefaultValue(Constants.MESOS_LOCAL_INSTALL)
          .setDescription("A url from which to install the jdk during Mesos deployment. Default to "
              + "LOCAL which tells Mesos to use the local JDK on the system. When "
              + "using this property, alluxio.integration.mesos.jdk.path must also be set "
              + "correctly.")
          .setConsistencyCheckLevel(ConsistencyCheckLevel.IGNORE)
          .setScope(Scope.NONE)
          .build();
  public static final PropertyKey INTEGRATION_MESOS_PRINCIPAL =
      new Builder(Name.INTEGRATION_MESOS_PRINCIPAL)
          .setDefaultValue("alluxio")
          .setDescription("The Mesos principal for the Alluxio Mesos Framework.")
          .setConsistencyCheckLevel(ConsistencyCheckLevel.IGNORE)
          .setScope(Scope.NONE)
          .build();
  public static final PropertyKey INTEGRATION_MESOS_ROLE =
      new Builder(Name.INTEGRATION_MESOS_ROLE)
          .setDefaultValue("*")
          .setDescription("Mesos role for the Alluxio Mesos Framework.")
          .setConsistencyCheckLevel(ConsistencyCheckLevel.IGNORE)
          .setScope(Scope.NONE)
          .build();
  public static final PropertyKey INTEGRATION_MESOS_SECRET =
      new Builder(Name.INTEGRATION_MESOS_SECRET)
          .setDescription("Secret token for authenticating with Mesos.")
          .setConsistencyCheckLevel(ConsistencyCheckLevel.ENFORCE)
          .setScope(Scope.NONE)
          .setDisplayType(DisplayType.CREDENTIALS)
          .build();
  public static final PropertyKey INTEGRATION_MESOS_USER =
      new Builder(Name.INTEGRATION_MESOS_USER)
          .setDescription("The Mesos user for the Alluxio Mesos Framework. Defaults to the current "
              + "user.")
          .setConsistencyCheckLevel(ConsistencyCheckLevel.ENFORCE)
          .setScope(Scope.NONE)
          .build();
  public static final PropertyKey INTEGRATION_WORKER_RESOURCE_CPU =
      new Builder(Name.INTEGRATION_WORKER_RESOURCE_CPU)
          .setDefaultValue(1)
          .setDescription("The number of CPUs to run an Alluxio worker for YARN framework.")
          .setConsistencyCheckLevel(ConsistencyCheckLevel.WARN)
          .setScope(Scope.NONE)
          .build();
  public static final PropertyKey INTEGRATION_WORKER_RESOURCE_MEM =
      new Builder(Name.INTEGRATION_WORKER_RESOURCE_MEM)
          .setDefaultValue("1024MB")
          .setDescription("The amount of memory to run an Alluxio worker for YARN framework.")
          .setConsistencyCheckLevel(ConsistencyCheckLevel.WARN)
          .setScope(Scope.NONE)
          .build();
  public static final PropertyKey INTEGRATION_YARN_WORKERS_PER_HOST_MAX =
      new Builder(Name.INTEGRATION_YARN_WORKERS_PER_HOST_MAX)
          .setDefaultValue(1)
          .setDescription("The number of workers to run on an Alluxio host for YARN framework.")
          .setConsistencyCheckLevel(ConsistencyCheckLevel.WARN)
          .setScope(Scope.NONE)
          .build();
  // Assumes that HDFS is the UFS and version is 2.7
  // TODO(ns) Fix default value to handle other UFS types
  public static final PropertyKey UNDERFS_VERSION =
      new Builder(Name.UNDERFS_VERSION)
          .setDefaultValue("2.7")
          .setIsHidden(true)
          .build();

  //
  // Job service
  //
  public static final PropertyKey JOB_MASTER_CLIENT_THREADS =
      new Builder(Name.JOB_MASTER_CLIENT_THREADS)
          .setDescription("The number of threads the Alluxio master uses to make requests to the "
              + "job master.")
          .setDefaultValue(1024)
          .build();
  public static final PropertyKey JOB_MASTER_FINISHED_JOB_PURGE_COUNT =
      new Builder(Name.JOB_MASTER_FINISHED_JOB_PURGE_COUNT)
          .setDescription("The maximum amount of jobs to purge at any single time when the job "
              + "master reaches its maximum capacity. It is recommended to set this value when "
              + "setting the capacity of the job master to a large ( > 10M) value. Default is -1 "
              + "denoting an unlimited value")
          .setDefaultValue("-1")
          .build();
  public static final PropertyKey JOB_MASTER_FINISHED_JOB_RETENTION_TIME =
      new Builder(Name.JOB_MASTER_FINISHED_JOB_RETENTION_TIME)
          .setDescription("The length of time the Alluxio Job Master should save information about "
              + "completed jobs before they are discarded.")
          .setDefaultValue("300sec")
          .build();
  public static final PropertyKey JOB_MASTER_JOB_CAPACITY =
      new Builder(Name.JOB_MASTER_JOB_CAPACITY)
          .setDescription("The total possible number of available job statuses in the job master. "
              + "This value includes running and finished jobs which are have completed within "
              + Name.JOB_MASTER_FINISHED_JOB_RETENTION_TIME + ".")
          .setDefaultValue(100000)
          .build();
  public static final PropertyKey JOB_MASTER_WORKER_HEARTBEAT_INTERVAL =
      new Builder(Name.JOB_MASTER_WORKER_HEARTBEAT_INTERVAL)
          .setDescription("The amount of time that the Alluxio job worker should wait in between "
              + "heartbeats to the Job Master.")
          .setDefaultValue("1sec")
          .build();
  public static final PropertyKey JOB_MASTER_WORKER_TIMEOUT =
      new Builder(Name.JOB_MASTER_WORKER_TIMEOUT)
          .setDescription("The time period after which the job master will mark a worker as lost "
              + "without a subsequent heartbeat.")
          .setDefaultValue("60sec")
          .build();
  public static final PropertyKey JOB_MASTER_BIND_HOST =
      new Builder(Name.JOB_MASTER_BIND_HOST)
          .setDescription("The host that the Alluxio job master will bind to.")
          .setDefaultValue("0.0.0.0")
          .build();
  public static final PropertyKey JOB_MASTER_HOSTNAME =
      new Builder(Name.JOB_MASTER_HOSTNAME)
          .setDescription("The hostname of the Alluxio job master.")
          .setDefaultValue(String.format("${%s}", Name.MASTER_HOSTNAME))
          .build();
  public static final PropertyKey JOB_MASTER_LOST_WORKER_INTERVAL =
      new Builder(Name.JOB_MASTER_LOST_WORKER_INTERVAL)
          .setDescription("The time interval the job master waits between checks for lost workers.")
          .setDefaultValue("1sec")
          .build();
  public static final PropertyKey JOB_MASTER_RPC_PORT =
      new Builder(Name.JOB_MASTER_RPC_PORT)
          .setDescription("The port for Alluxio job master's RPC service.")
          .setDefaultValue(20001)
          .build();
  public static final PropertyKey JOB_MASTER_WEB_BIND_HOST =
      new Builder(Name.JOB_MASTER_WEB_BIND_HOST)
          .setDescription("The host that the job master web server binds to.")
          .setDefaultValue("0.0.0.0")
          .build();
  public static final PropertyKey JOB_MASTER_WEB_HOSTNAME =
      new Builder(Name.JOB_MASTER_WEB_HOSTNAME)
          .setDescription("The hostname of the job master web server.")
          .setDefaultValue("${alluxio.job.master.hostname}")
          .build();
  public static final PropertyKey JOB_MASTER_WEB_PORT =
      new Builder(Name.JOB_MASTER_WEB_PORT)
          .setDescription("The port the job master web server uses.")
          .setDefaultValue(20002)
          .build();
  public static final PropertyKey JOB_WORKER_BIND_HOST =
      new Builder(Name.JOB_WORKER_BIND_HOST)
          .setDescription("The host that the Alluxio job worker will bind to.")
          .setDefaultValue("0.0.0.0")
          .build();
  public static final PropertyKey JOB_WORKER_DATA_PORT =
      new Builder(Name.JOB_WORKER_DATA_PORT)
          .setDescription("The port the Alluxio Job worker uses to send data.")
          .setDefaultValue(30002)
          .build();
  public static final PropertyKey JOB_WORKER_HOSTNAME =
      new Builder(Name.JOB_WORKER_HOSTNAME)
          .setDescription("The hostname of the Alluxio job worker.")
          .setDefaultValue(String.format("${%s}", Name.WORKER_HOSTNAME))
          .setScope(Scope.WORKER)
          .build();
  public static final PropertyKey JOB_WORKER_RPC_PORT =
      new Builder(Name.JOB_WORKER_RPC_PORT)
          .setDescription("The port for Alluxio job worker's RPC service.")
          .setDefaultValue(30001)
          .build();
  public static final PropertyKey JOB_WORKER_THREADPOOL_SIZE =
      new Builder(Name.JOB_WORKER_THREADPOOL_SIZE)
          .setDescription("Number of threads in the thread pool for job worker. "
              + "This may be adjusted to a lower value to alleviate resource "
              + "saturation on the job worker nodes (CPU + IO).")
          .setDefaultValue(10)
          .build();
  public static final PropertyKey JOB_WORKER_THROTTLING =
      new Builder(Name.JOB_WORKER_THROTTLING)
        .setDescription("Whether the job worker should throttle itself based on whether the"
            + "resources are saturated.")
        .setDefaultValue(false)
        .build();
  public static final PropertyKey JOB_WORKER_WEB_BIND_HOST =
      new Builder(Name.JOB_WORKER_WEB_BIND_HOST)
          .setDescription("The host the job worker web server binds to.")
          .setDefaultValue("0.0.0.0")
          .build();
  public static final PropertyKey JOB_WORKER_WEB_PORT =
      new Builder(Name.JOB_WORKER_WEB_PORT)
          .setDescription("The port the Alluxio job worker web server uses.")
          .setDefaultValue(30003)
          .build();
  public static final PropertyKey JOB_MASTER_RPC_ADDRESSES =
      new Builder(Name.JOB_MASTER_RPC_ADDRESSES)
          .setDescription(String.format("The list of RPC addresses to use for the job service "
                  + "configured in non-zookeeper HA mode. If this property is not specifically "
                  + "defined, it will first fall back to using %s, replacing those address "
                  + "ports with the port defined by %s. Otherwise the addresses are inherited from "
                  + "%s using the port defined in %s",
              Name.MASTER_RPC_ADDRESSES, Name.JOB_MASTER_RPC_PORT,
              Name.JOB_MASTER_EMBEDDED_JOURNAL_ADDRESSES, Name.JOB_MASTER_RPC_PORT))
          .setScope(Scope.CLIENT)
          .build();
  public static final PropertyKey JOB_MASTER_EMBEDDED_JOURNAL_ADDRESSES =
      new Builder(Name.JOB_MASTER_EMBEDDED_JOURNAL_ADDRESSES)
          .setDescription(String.format("A comma-separated list of journal addresses for all job "
              + "masters in the cluster. The format is 'hostname1:port1,hostname2:port2,...'. "
              + "Defaults to the journal addresses set for the Alluxio masters (%s), but with the "
              + "job master embedded journal port.", Name.MASTER_EMBEDDED_JOURNAL_ADDRESSES))
          .build();
  public static final PropertyKey JOB_MASTER_EMBEDDED_JOURNAL_PORT =
      new Builder(Name.JOB_MASTER_EMBEDDED_JOURNAL_PORT)
          .setDescription(
              "The port to use for embedded journal communication with other job masters.")
          .setDefaultValue(20003).build();

  public static final PropertyKey ZOOKEEPER_JOB_ELECTION_PATH =
      new Builder(Name.ZOOKEEPER_JOB_ELECTION_PATH).setDefaultValue("/job_election").build();
  public static final PropertyKey ZOOKEEPER_JOB_LEADER_PATH =
      new Builder(Name.ZOOKEEPER_JOB_LEADER_PATH).setDefaultValue("/job_leader").build();

  //
  // JVM Monitor related properties
  //
  public static final PropertyKey JVM_MONITOR_WARN_THRESHOLD_MS =
      new Builder(Name.JVM_MONITOR_WARN_THRESHOLD_MS)
          .setDefaultValue("10sec")
          .setDescription("Extra sleep time longer than this threshold, log WARN.")
          .setConsistencyCheckLevel(ConsistencyCheckLevel.WARN)
          .setScope(Scope.SERVER)
          .build();
  public static final PropertyKey JVM_MONITOR_INFO_THRESHOLD_MS =
      new Builder(Name.JVM_MONITOR_INFO_THRESHOLD_MS)
          .setDefaultValue("1sec")
          .setDescription("Extra sleep time longer than this threshold, log INFO.")
          .setConsistencyCheckLevel(ConsistencyCheckLevel.WARN)
          .setScope(Scope.SERVER)
          .build();
  public static final PropertyKey JVM_MONITOR_SLEEP_INTERVAL_MS =
      new Builder(Name.JVM_MONITOR_SLEEP_INTERVAL_MS)
          .setDefaultValue("1sec")
          .setDescription("The time for the JVM monitor thread to sleep.")
          .setConsistencyCheckLevel(ConsistencyCheckLevel.WARN)
          .setScope(Scope.SERVER)
          .build();
  public static final PropertyKey MASTER_JVM_MONITOR_ENABLED =
      new Builder(Name.MASTER_JVM_MONITOR_ENABLED)
          .setDefaultValue(false)
          .setDescription("Whether to enable start JVM monitor thread on master.")
          .setConsistencyCheckLevel(ConsistencyCheckLevel.WARN)
          .setScope(Scope.MASTER)
          .build();
  public static final PropertyKey WORKER_JVM_MONITOR_ENABLED =
      new Builder(Name.WORKER_JVM_MONITOR_ENABLED)
          .setDefaultValue(false)
          .setDescription("Whether to enable start JVM monitor thread on worker.")
          .setConsistencyCheckLevel(ConsistencyCheckLevel.WARN)
          .setScope(Scope.WORKER)
          .build();

  //
  // Table service properties
  //
  public static final PropertyKey TABLE_ENABLED =
      new Builder(Name.TABLE_ENABLED)
          .setDefaultValue(true)
          .setDescription("(Experimental) Enables the table service.")
          .setConsistencyCheckLevel(ConsistencyCheckLevel.WARN)
          .setScope(Scope.MASTER)
          .build();
  public static final PropertyKey TABLE_CATALOG_PATH =
      new Builder(Name.TABLE_CATALOG_PATH)
          .setDefaultValue("/catalog")
          .setDescription("The Alluxio file path for the table catalog metadata.")
          .setConsistencyCheckLevel(ConsistencyCheckLevel.WARN)
          .setScope(Scope.MASTER)
          .build();
  public static final PropertyKey TABLE_TRANSFORM_MANAGER_JOB_MONITOR_INTERVAL =
      new Builder(Name.TABLE_TRANSFORM_MANAGER_JOB_MONITOR_INTERVAL)
          .setDefaultValue(10 * Constants.SECOND_MS)
          .setDescription("Job monitor is a heartbeat thread in the transform manager, "
              + "this is the time interval in milliseconds the job monitor heartbeat is run to "
              + "check the status of the transformation jobs and update table and partition "
              + "locations after transformation.")
          .setConsistencyCheckLevel(ConsistencyCheckLevel.WARN)
          .setScope(Scope.MASTER)
          .build();
  public static final PropertyKey TABLE_TRANSFORM_MANAGER_JOB_HISTORY_RETENTION_TIME =
      new Builder(Name.TABLE_TRANSFORM_MANAGER_JOB_HISTORY_RETENTION_TIME)
          .setDefaultValue("300sec")
          .setDescription("The length of time the Alluxio Table Master should keep information "
              + "about finished transformation jobs before they are discarded.")
          .setConsistencyCheckLevel(ConsistencyCheckLevel.WARN)
          .setScope(Scope.MASTER)
          .build();

  /**
   * @deprecated This key is used for testing. It is always deprecated.
   */
  @Deprecated(message = "This key is used only for testing. It is always deprecated")
  public static final PropertyKey TEST_DEPRECATED_KEY =
      new Builder("alluxio.test.deprecated.key")
          .build();

  /**
   * @param fullyQualifiedClassname a fully qualified classname
   * @return html linking the text of the classname to the alluxio javadoc for the class
   */
  private static String javadocLink(String fullyQualifiedClassname) {
    String javadocPath = fullyQualifiedClassname.replace(".", "/") + ".html";
    return String.format("<a href=\"%s\">%s</a>",
        PathUtils.concatPath(RuntimeConstants.ALLUXIO_JAVADOC_URL, javadocPath),
        fullyQualifiedClassname);
  }

  /**
   * A nested class to hold named string constants for their corresponding properties.
   * Used for setting configuration in integration tests.
   */
  @ThreadSafe
  public static final class Name {
    public static final String CONF_DIR = "alluxio.conf.dir";
    public static final String CONF_VALIDATION_ENABLED = "alluxio.conf.validation.enabled";
    public static final String DEBUG = "alluxio.debug";
    public static final String EXTENSIONS_DIR = "alluxio.extensions.dir";
    public static final String HOME = "alluxio.home";
    public static final String INTEGRATION_MASTER_RESOURCE_CPU =
        "alluxio.integration.master.resource.cpu";
    public static final String INTEGRATION_MASTER_RESOURCE_MEM =
        "alluxio.integration.master.resource.mem";
    public static final String INTEGRATION_MESOS_ALLUXIO_MASTER_NAME =
        "alluxio.integration.mesos.master.name";
    public static final String INTEGRATION_MESOS_ALLUXIO_MASTER_NODE_COUNT =
        "alluxio.integration.mesos.master.node.count";
    public static final String INTEGRATION_MESOS_ALLUXIO_WORKER_NAME =
        "alluxio.integration.mesos.worker.name";
    public static final String INTEGRATION_MESOS_ALLUXIO_JAR_URL =
        "alluxio.integration.mesos.alluxio.jar.url";
    public static final String INTEGRATION_MESOS_JDK_PATH = "alluxio.integration.mesos.jdk.path";
    public static final String INTEGRATION_MESOS_JDK_URL = "alluxio.integration.mesos.jdk.url";
    public static final String INTEGRATION_MESOS_PRINCIPAL = "alluxio.integration.mesos.principal";
    public static final String INTEGRATION_MESOS_ROLE = "alluxio.integration.mesos.role";
    public static final String INTEGRATION_MESOS_SECRET = "alluxio.integration.mesos.secret";
    public static final String INTEGRATION_MESOS_USER = "alluxio.integration.mesos.user";
    public static final String INTEGRATION_WORKER_RESOURCE_CPU =
        "alluxio.integration.worker.resource.cpu";
    public static final String INTEGRATION_WORKER_RESOURCE_MEM =
        "alluxio.integration.worker.resource.mem";
    public static final String INTEGRATION_YARN_WORKERS_PER_HOST_MAX =
        "alluxio.integration.yarn.workers.per.host.max";
    public static final String LOGGER_TYPE = "alluxio.logger.type";
    public static final String LOGS_DIR = "alluxio.logs.dir";
    public static final String METRICS_CONF_FILE = "alluxio.metrics.conf.file";
    public static final String METRICS_CONTEXT_SHUTDOWN_TIMEOUT =
        "alluxio.metrics.context.shutdown.timeout";
    public static final String NETWORK_CONNECTION_AUTH_TIMEOUT =
        "alluxio.network.connection.auth.timeout";
    public static final String NETWORK_CONNECTION_HEALTH_CHECK_TIMEOUT =
        "alluxio.network.connection.health.check.timeout";
    public static final String NETWORK_CONNECTION_SERVER_SHUTDOWN_TIMEOUT =
        "alluxio.network.connection.server.shutdown.timeout";
    public static final String NETWORK_CONNECTION_SHUTDOWN_TIMEOUT =
        "alluxio.network.connection.shutdown.timeout";
    public static final String NETWORK_HOST_RESOLUTION_TIMEOUT_MS =
        "alluxio.network.host.resolution.timeout";
    public static final String SITE_CONF_DIR = "alluxio.site.conf.dir";
    public static final String TEST_MODE = "alluxio.test.mode";
    public static final String TMP_DIRS = "alluxio.tmp.dirs";
    public static final String USER_LOGS_DIR = "alluxio.user.logs.dir";
    public static final String VERSION = "alluxio.version";
    public static final String WEB_FILE_INFO_ENABLED = "alluxio.web.file.info.enabled";
    public static final String WEB_RESOURCES = "alluxio.web.resources";
    public static final String WEB_THREADS = "alluxio.web.threads";
    public static final String WEB_CORS_ENABLED = "alluxio.web.cors.enabled";
    public static final String WEB_REFRESH_INTERVAL = "alluxio.web.refresh.interval";
    public static final String WORK_DIR = "alluxio.work.dir";
    public static final String ZOOKEEPER_ADDRESS = "alluxio.zookeeper.address";
    public static final String ZOOKEEPER_CONNECTION_TIMEOUT =
        "alluxio.zookeeper.connection.timeout";
    public static final String ZOOKEEPER_ELECTION_PATH = "alluxio.zookeeper.election.path";
    public static final String ZOOKEEPER_ENABLED = "alluxio.zookeeper.enabled";
    public static final String ZOOKEEPER_LEADER_INQUIRY_RETRY_COUNT =
        "alluxio.zookeeper.leader.inquiry.retry";
    public static final String ZOOKEEPER_LEADER_PATH = "alluxio.zookeeper.leader.path";
    public static final String ZOOKEEPER_SESSION_TIMEOUT = "alluxio.zookeeper.session.timeout";
    public static final String ZOOKEEPER_AUTH_ENABLED = "alluxio.zookeeper.auth.enabled";
    public static final String ZOOKEEPER_LEADER_CONNECTION_ERROR_POLICY =
        "alluxio.zookeeper.leader.connection.error.policy";
    //
    // UFS related properties
    //
    public static final String UNDERFS_ALLOW_SET_OWNER_FAILURE =
        "alluxio.underfs.allow.set.owner.failure";
    public static final String UNDERFS_CLEANUP_ENABLED = "alluxio.underfs.cleanup.enabled";
    public static final String UNDERFS_CLEANUP_INTERVAL = "alluxio.underfs.cleanup.interval";
    public static final String UNDERFS_EVENTUAL_CONSISTENCY_RETRY_BASE_SLEEP_MS =
        "alluxio.underfs.eventual.consistency.retry.base.sleep";
    public static final String UNDERFS_EVENTUAL_CONSISTENCY_RETRY_MAX_NUM =
        "alluxio.underfs.eventual.consistency.retry.max.num";
    public static final String UNDERFS_EVENTUAL_CONSISTENCY_RETRY_MAX_SLEEP_MS =
        "alluxio.underfs.eventual.consistency.retry.max.sleep";
    public static final String UNDERFS_LISTING_LENGTH = "alluxio.underfs.listing.length";
    public static final String UNDERFS_GCS_DEFAULT_MODE = "alluxio.underfs.gcs.default.mode";
    public static final String UNDERFS_GCS_DIRECTORY_SUFFIX =
        "alluxio.underfs.gcs.directory.suffix";
    public static final String UNDERFS_GCS_OWNER_ID_TO_USERNAME_MAPPING =
        "alluxio.underfs.gcs.owner.id.to.username.mapping";
    public static final String UNDERFS_HDFS_CONFIGURATION = "alluxio.underfs.hdfs.configuration";
    public static final String UNDERFS_HDFS_IMPL = "alluxio.underfs.hdfs.impl";
    public static final String UNDERFS_HDFS_PREFIXES = "alluxio.underfs.hdfs.prefixes";
    public static final String UNDERFS_HDFS_REMOTE = "alluxio.underfs.hdfs.remote";
    public static final String UNDERFS_WEB_HEADER_LAST_MODIFIED =
        "alluxio.underfs.web.header.last.modified";
    public static final String UNDERFS_WEB_CONNECTION_TIMEOUT =
        "alluxio.underfs.web.connnection.timeout";
    public static final String UNDERFS_WEB_PARENT_NAMES = "alluxio.underfs.web.parent.names";
    public static final String UNDERFS_WEB_TITLES = "alluxio.underfs.web.titles";
    public static final String UNDERFS_VERSION = "alluxio.underfs.version";
    public static final String UNDERFS_OBJECT_STORE_BREADCRUMBS_ENABLED =
        "alluxio.underfs.object.store.breadcrumbs.enabled";
    public static final String UNDERFS_OBJECT_STORE_SERVICE_THREADS =
        "alluxio.underfs.object.store.service.threads";
    public static final String UNDERFS_OBJECT_STORE_MOUNT_SHARED_PUBLICLY =
        "alluxio.underfs.object.store.mount.shared.publicly";
    public static final String UNDERFS_OBJECT_STORE_MULTI_RANGE_CHUNK_SIZE =
        "alluxio.underfs.object.store.multi.range.chunk.size";
    public static final String UNDERFS_OSS_CONNECT_MAX = "alluxio.underfs.oss.connection.max";
    public static final String UNDERFS_OSS_CONNECT_TIMEOUT =
        "alluxio.underfs.oss.connection.timeout";
    public static final String UNDERFS_OSS_CONNECT_TTL = "alluxio.underfs.oss.connection.ttl";
    public static final String UNDERFS_OSS_SOCKET_TIMEOUT = "alluxio.underfs.oss.socket.timeout";
    public static final String UNDERFS_S3_BULK_DELETE_ENABLED =
        "alluxio.underfs.s3.bulk.delete.enabled";
    public static final String UNDERFS_S3_DEFAULT_MODE = "alluxio.underfs.s3.default.mode";
    public static final String UNDERFS_S3_DIRECTORY_SUFFIX =
        "alluxio.underfs.s3.directory.suffix";
    public static final String UNDERFS_S3_INHERIT_ACL = "alluxio.underfs.s3.inherit.acl";
    public static final String UNDERFS_S3_INTERMEDIATE_UPLOAD_CLEAN_AGE =
        "alluxio.underfs.s3.intermediate.upload.clean.age";
    public static final String UNDERFS_S3_LIST_OBJECTS_V1 =
        "alluxio.underfs.s3.list.objects.v1";
    public static final String UNDERFS_S3_REQUEST_TIMEOUT =
        "alluxio.underfs.s3.request.timeout";
    public static final String UNDERFS_S3_SECURE_HTTP_ENABLED =
        "alluxio.underfs.s3.secure.http.enabled";
    public static final String UNDERFS_S3_SERVER_SIDE_ENCRYPTION_ENABLED =
        "alluxio.underfs.s3.server.side.encryption.enabled";
    public static final String UNDERFS_S3_SIGNER_ALGORITHM =
        "alluxio.underfs.s3.signer.algorithm";
    public static final String UNDERFS_S3_SOCKET_TIMEOUT =
        "alluxio.underfs.s3.socket.timeout";
    public static final String UNDERFS_S3_STREAMING_UPLOAD_ENABLED =
        "alluxio.underfs.s3.streaming.upload.enabled";
    public static final String UNDERFS_S3_STREAMING_UPLOAD_PARTITION_SIZE =
        "alluxio.underfs.s3.streaming.upload.partition.size";
    public static final String UNDERFS_S3_ADMIN_THREADS_MAX =
        "alluxio.underfs.s3.admin.threads.max";
    public static final String UNDERFS_S3_DISABLE_DNS_BUCKETS =
        "alluxio.underfs.s3.disable.dns.buckets";
    public static final String UNDERFS_S3_ENDPOINT = "alluxio.underfs.s3.endpoint";
    public static final String UNDERFS_S3_OWNER_ID_TO_USERNAME_MAPPING =
        "alluxio.underfs.s3.owner.id.to.username.mapping";
    public static final String UNDERFS_S3_PROXY_HOST = "alluxio.underfs.s3.proxy.host";
    public static final String UNDERFS_S3_PROXY_PORT = "alluxio.underfs.s3.proxy.port";
    public static final String UNDERFS_S3_THREADS_MAX = "alluxio.underfs.s3.threads.max";
    public static final String UNDERFS_S3_UPLOAD_THREADS_MAX =
        "alluxio.underfs.s3.upload.threads.max";
    public static final String KODO_ENDPOINT = "alluxio.underfs.kodo.endpoint";
    public static final String KODO_DOWNLOAD_HOST = "alluxio.underfs.kodo.downloadhost";
    public static final String UNDERFS_KODO_CONNECT_TIMEOUT =
        "alluxio.underfs.kodo.connect.timeout";
    public static final String UNDERFS_KODO_REQUESTS_MAX = "alluxio.underfs.kodo.requests.max";

    //
    // UFS access control related properties
    //
    public static final String COS_ACCESS_KEY = "fs.cos.access.key";
    public static final String COS_APP_ID = "fs.cos.app.id";
    public static final String COS_CONNECTION_MAX = "fs.cos.connection.max";
    public static final String COS_CONNECTION_TIMEOUT = "fs.cos.connection.timeout";
    public static final String COS_REGION = "fs.cos.region";
    public static final String COS_SECRET_KEY = "fs.cos.secret.key";
    public static final String COS_SOCKET_TIMEOUT = "fs.cos.socket.timeout";
    public static final String GCS_ACCESS_KEY = "fs.gcs.accessKeyId";
    public static final String GCS_SECRET_KEY = "fs.gcs.secretAccessKey";
    public static final String OSS_ACCESS_KEY = "fs.oss.accessKeyId";
    public static final String OSS_ENDPOINT_KEY = "fs.oss.endpoint";
    public static final String OSS_SECRET_KEY = "fs.oss.accessKeySecret";
    public static final String S3A_ACCESS_KEY = "aws.accessKeyId";
    public static final String S3A_SECRET_KEY = "aws.secretKey";
    public static final String SWIFT_AUTH_METHOD_KEY = "fs.swift.auth.method";
    public static final String SWIFT_AUTH_URL_KEY = "fs.swift.auth.url";
    public static final String SWIFT_PASSWORD_KEY = "fs.swift.password";
    public static final String SWIFT_REGION_KEY = "fs.swift.region";
    public static final String SWIFT_SIMULATION = "fs.swift.simulation";
    public static final String SWIFT_TENANT_KEY = "fs.swift.tenant";
    public static final String SWIFT_USER_KEY = "fs.swift.user";
    public static final String KODO_ACCESS_KEY = "fs.kodo.accesskey";
    public static final String KODO_SECRET_KEY = "fs.kodo.secretkey";

    //
    // Master related properties
    //
    public static final String MASTER_AUDIT_LOGGING_ENABLED =
        "alluxio.master.audit.logging.enabled";
    public static final String MASTER_AUDIT_LOGGING_QUEUE_CAPACITY =
        "alluxio.master.audit.logging.queue.capacity";
    public static final String MASTER_BACKUP_DIRECTORY =
        "alluxio.master.backup.directory";
    public static final String MASTER_BACKUP_ENTRY_BUFFER_COUNT =
        "alluxio.master.backup.entry.buffer.count";
    public static final String MASTER_BACKUP_DELEGATION_ENABLED =
        "alluxio.master.backup.delegation.enabled";
    public static final String MASTER_BACKUP_TRANSPORT_TIMEOUT =
        "alluxio.master.backup.transport.timeout";
    public static final String MASTER_BACKUP_HEARTBEAT_INTERVAL =
        "alluxio.master.backup.heartbeat.interval";
    public static final String MASTER_BACKUP_CONNECT_INTERVAL_MIN =
        "alluxio.master.backup.connect.interval.min";
    public static final String MASTER_BACKUP_CONNECT_INTERVAL_MAX =
        "alluxio.master.backup.connect.interval.max";
    public static final String MASTER_BACKUP_ABANDON_TIMEOUT =
        "alluxio.master.backup.abandon.timeout";
    public static final String MASTER_DAILY_BACKUP_ENABLED =
        "alluxio.master.daily.backup.enabled";
    public static final String MASTER_DAILY_BACKUP_FILES_RETAINED =
        "alluxio.master.daily.backup.files.retained";
    public static final String MASTER_DAILY_BACKUP_TIME =
        "alluxio.master.daily.backup.time";
    public static final String MASTER_BIND_HOST = "alluxio.master.bind.host";
    public static final String MASTER_CLUSTER_METRICS_UPDATE_INTERVAL =
        "alluxio.master.cluster.metrics.update.interval";
    public static final String MASTER_FILE_ACCESS_TIME_JOURNAL_FLUSH_INTERVAL =
        "alluxio.master.file.access.time.journal.flush.interval";
    public static final String MASTER_FILE_ACCESS_TIME_UPDATE_PRECISION =
        "alluxio.master.file.access.time.update.precision";
    public static final String MASTER_FILE_ACCESS_TIME_UPDATER_SHUTDOWN_TIMEOUT =
        "alluxio.master.file.access.time.updater.shutdown.timeout";
    public static final String MASTER_FORMAT_FILE_PREFIX = "alluxio.master.format.file.prefix";
    public static final String MASTER_STANDBY_HEARTBEAT_INTERVAL =
        "alluxio.master.standby.heartbeat.interval";
    public static final String MASTER_LOST_WORKER_FILE_DETECTION_INTERVAL =
        "alluxio.master.lost.worker.file.detection.interval";
    public static final String MASTER_HEARTBEAT_TIMEOUT =
        "alluxio.master.heartbeat.timeout";
    public static final String MASTER_HOSTNAME = "alluxio.master.hostname";
    public static final String MASTER_LOCK_POOL_INITSIZE =
        "alluxio.master.lock.pool.initsize";
    public static final String MASTER_LOCK_POOL_LOW_WATERMARK =
        "alluxio.master.lock.pool.low.watermark";
    public static final String MASTER_LOCK_POOL_HIGH_WATERMARK =
        "alluxio.master.lock.pool.high.watermark";
    public static final String MASTER_LOCK_POOL_CONCURRENCY_LEVEL =
        "alluxio.master.lock.pool.concurrency.level";
    public static final String MASTER_JOURNAL_FLUSH_BATCH_TIME_MS =
        "alluxio.master.journal.flush.batch.time";
    public static final String MASTER_JOURNAL_FLUSH_TIMEOUT_MS =
        "alluxio.master.journal.flush.timeout";
    public static final String MASTER_JOURNAL_FLUSH_RETRY_INTERVAL =
        "alluxio.master.journal.retry.interval";
    public static final String MASTER_JOURNAL_FOLDER = "alluxio.master.journal.folder";
    public static final String MASTER_JOURNAL_INIT_FROM_BACKUP =
        "alluxio.master.journal.init.from.backup";
    public static final String MASTER_JOURNAL_TOLERATE_CORRUPTION
        = "alluxio.master.journal.tolerate.corruption";
    public static final String MASTER_JOURNAL_TYPE = "alluxio.master.journal.type";
    public static final String MASTER_JOURNAL_LOG_SIZE_BYTES_MAX =
        "alluxio.master.journal.log.size.bytes.max";
    public static final String MASTER_JOURNAL_TAILER_SHUTDOWN_QUIET_WAIT_TIME_MS =
        "alluxio.master.journal.tailer.shutdown.quiet.wait.time";
    public static final String MASTER_JOURNAL_TAILER_SLEEP_TIME_MS =
        "alluxio.master.journal.tailer.sleep.time";
    public static final String MASTER_RPC_ADDRESSES = "alluxio.master.rpc.addresses";
    public static final String MASTER_EMBEDDED_JOURNAL_PROXY_HOST =
        "alluxio.master.embedded.journal.bind.host";
    public static final String MASTER_EMBEDDED_JOURNAL_ADDRESSES =
        "alluxio.master.embedded.journal.addresses";
    public static final String MASTER_EMBEDDED_JOURNAL_ELECTION_TIMEOUT =
        "alluxio.master.embedded.journal.election.timeout";
    public static final String MASTER_EMBEDDED_JOURNAL_APPENDER_BATCH_SIZE =
        "alluxio.master.embedded.journal.appender.batch.size";
    public static final String MASTER_EMBEDDED_JOURNAL_HEARTBEAT_INTERVAL =
        "alluxio.master.embedded.journal.heartbeat.interval";
    public static final String MASTER_EMBEDDED_JOURNAL_PORT =
        "alluxio.master.embedded.journal.port";
    public static final String MASTER_EMBEDDED_JOURNAL_STORAGE_LEVEL =
        "alluxio.master.embedded.journal.storage.level";
    public static final String MASTER_EMBEDDED_JOURNAL_SHUTDOWN_TIMEOUT =
        "alluxio.master.embedded.journal.shutdown.timeout";
    public static final String MASTER_EMBEDDED_JOURNAL_WRITE_TIMEOUT =
        "alluxio.master.embedded.journal.write.timeout";
    public static final String MASTER_EMBEDDED_JOURNAL_TRIGGERED_SNAPSHOT_WAIT_TIMEOUT =
        "alluxio.master.embedded.journal.triggered.snapshot.wait.timeout";
    public static final String MASTER_EMBEDDED_JOURNAL_TRANSPORT_REQUEST_TIMEOUT_MS =
        "alluxio.master.embedded.journal.transport.request.timeout.ms";
    public static final String MASTER_EMBEDDED_JOURNAL_TRANSPORT_MAX_INBOUND_MESSAGE_SIZE =
        "alluxio.master.embedded.journal.transport.max.inbound.message.size";
    public static final String MASTER_KEYTAB_KEY_FILE = "alluxio.master.keytab.file";
    public static final String MASTER_METASTORE = "alluxio.master.metastore";
    public static final String MASTER_METASTORE_DIR = "alluxio.master.metastore.dir";
    public static final String MASTER_METASTORE_INODE_CACHE_EVICT_BATCH_SIZE =
        "alluxio.master.metastore.inode.cache.evict.batch.size";
    public static final String MASTER_METASTORE_INODE_CACHE_HIGH_WATER_MARK_RATIO =
        "alluxio.master.metastore.inode.cache.high.water.mark.ratio";
    public static final String MASTER_METASTORE_INODE_CACHE_LOW_WATER_MARK_RATIO =
        "alluxio.master.metastore.inode.cache.low.water.mark.ratio";
    public static final String MASTER_METASTORE_INODE_CACHE_MAX_SIZE =
        "alluxio.master.metastore.inode.cache.max.size";
    public static final String MASTER_METASTORE_INODE_ITERATION_CRAWLER_COUNT =
        "alluxio.master.metastore.inode.iteration.crawler.count";
    public static final String MASTER_METASTORE_INODE_ENUMERATOR_BUFFER_COUNT =
        "alluxio.master.metastore.inode.enumerator.buffer.count";
    public static final String MASTER_METASTORE_INODE_INHERIT_OWNER_AND_GROUP =
        "alluxio.master.metastore.inode.inherit.owner.and.group";
    public static final String MASTER_PERSISTENCE_CHECKER_INTERVAL_MS =
        "alluxio.master.persistence.checker.interval";
    public static final String MASTER_METRICS_TIME_SERIES_INTERVAL =
        "alluxio.master.metrics.time.series.interval";
    public static final String MASTER_PERSISTENCE_INITIAL_INTERVAL_MS =
        "alluxio.master.persistence.initial.interval";
    public static final String MASTER_PERSISTENCE_MAX_TOTAL_WAIT_TIME_MS =
        "alluxio.master.persistence.max.total.wait.time";
    public static final String MASTER_PERSISTENCE_MAX_INTERVAL_MS =
        "alluxio.master.persistence.max.interval";
    public static final String MASTER_PERSISTENCE_SCHEDULER_INTERVAL_MS =
        "alluxio.master.persistence.scheduler.interval";
    public static final String MASTER_PERSISTENCE_BLACKLIST =
        "alluxio.master.persistence.blacklist";
    public static final String MASTER_LOG_CONFIG_REPORT_HEARTBEAT_INTERVAL =
        "alluxio.master.log.config.report.heartbeat.interval";
    public static final String MASTER_PERIODIC_BLOCK_INTEGRITY_CHECK_REPAIR =
        "alluxio.master.periodic.block.integrity.check.repair";
    public static final String MASTER_PERIODIC_BLOCK_INTEGRITY_CHECK_INTERVAL =
        "alluxio.master.periodic.block.integrity.check.interval";
    public static final String MASTER_PRINCIPAL = "alluxio.master.principal";
    public static final String MASTER_REPLICATION_CHECK_INTERVAL_MS =
        "alluxio.master.replication.check.interval";
    public static final String MASTER_RPC_PORT = "alluxio.master.rpc.port";
    public static final String MASTER_RPC_EXECUTOR_PARALLELISM =
        "alluxio.master.rpc.executor.parallelism";
    public static final String MASTER_RPC_EXECUTOR_MIN_RUNNABLE =
        "alluxio.master.rpc.executor.min.runnable";
    public static final String MASTER_RPC_EXECUTOR_CORE_POOL_SIZE =
        "alluxio.master.rpc.executor.core.pool.size";
    public static final String MASTER_RPC_EXECUTOR_MAX_POOL_SIZE =
        "alluxio.master.rpc.executor.max.pool.size";
    public static final String MASTER_RPC_EXECUTOR_KEEPALIVE =
        "alluxio.master.rpc.executor.keepalive";
    public static final String MASTER_SERVING_THREAD_TIMEOUT =
        "alluxio.master.serving.thread.timeout";
    public static final String MASTER_SKIP_ROOT_ACL_CHECK =
        "alluxio.master.skip.root.acl.check";
    public static final String MASTER_STARTUP_BLOCK_INTEGRITY_CHECK_ENABLED =
        "alluxio.master.startup.block.integrity.check.enabled";
    public static final String MASTER_TIERED_STORE_GLOBAL_LEVEL0_ALIAS =
        "alluxio.master.tieredstore.global.level0.alias";
    public static final String MASTER_TIERED_STORE_GLOBAL_LEVEL1_ALIAS =
        "alluxio.master.tieredstore.global.level1.alias";
    public static final String MASTER_TIERED_STORE_GLOBAL_LEVEL2_ALIAS =
        "alluxio.master.tieredstore.global.level2.alias";
    public static final String MASTER_TIERED_STORE_GLOBAL_LEVELS =
        "alluxio.master.tieredstore.global.levels";
    public static final String MASTER_TIERED_STORE_GLOBAL_MEDIUMTYPE =
        "alluxio.master.tieredstore.global.mediumtype";
    public static final String MASTER_TTL_CHECKER_INTERVAL_MS =
        "alluxio.master.ttl.checker.interval";
    public static final String MASTER_UFS_ACTIVE_SYNC_INTERVAL =
        "alluxio.master.ufs.active.sync.interval";
    public static final String MASTER_UFS_ACTIVE_SYNC_MAX_ACTIVITIES =
        "alluxio.master.ufs.active.sync.max.activities";
    public static final String MASTER_UFS_ACTIVE_SYNC_THREAD_POOL_SIZE =
        "alluxio.master.ufs.active.sync.thread.pool.size";
    public static final String MASTER_UFS_ACTIVE_SYNC_POLL_TIMEOUT =
        "alluxio.master.ufs.active.sync.poll.timeout";
    public static final String MASTER_UFS_ACTIVE_SYNC_EVENT_RATE_INTERVAL =
        "alluxio.master.ufs.active.sync.event.rate.interval";
    public static final String MASTER_UFS_ACTIVE_SYNC_MAX_AGE =
        "alluxio.master.ufs.active.sync.max.age";
    public static final String MASTER_UFS_ACTIVE_SYNC_INITIAL_SYNC_ENABLED =
        "alluxio.master.ufs.active.sync.initial.sync.enabled";
    public static final String MASTER_UFS_BLOCK_LOCATION_CACHE_CAPACITY =
        "alluxio.master.ufs.block.location.cache.capacity";
    public static final String MASTER_UFS_MANAGED_BLOCKING_ENABLED =
        "alluxio.master.ufs.managed.blocking.enabled";
    public static final String MASTER_UFS_PATH_CACHE_CAPACITY =
        "alluxio.master.ufs.path.cache.capacity";
    public static final String MASTER_UFS_PATH_CACHE_THREADS =
        "alluxio.master.ufs.path.cache.threads";
    public static final String MASTER_UNSAFE_DIRECT_PERSIST_OBJECT_ENABLED =
        "alluxio.master.unsafe.direct.persist.object.enabled";
    public static final String MASTER_UPDATE_CHECK_ENABLED =
        "alluxio.master.update.check.enabled";
    public static final String MASTER_WEB_BIND_HOST = "alluxio.master.web.bind.host";
    public static final String MASTER_WEB_HOSTNAME = "alluxio.master.web.hostname";
    public static final String MASTER_WEB_PORT = "alluxio.master.web.port";
    public static final String MASTER_WHITELIST = "alluxio.master.whitelist";
    public static final String MASTER_WORKER_CONNECT_WAIT_TIME =
        "alluxio.master.worker.connect.wait.time";
    public static final String MASTER_WORKER_TIMEOUT_MS = "alluxio.master.worker.timeout";
    public static final String MASTER_JOURNAL_CHECKPOINT_PERIOD_ENTRIES =
        "alluxio.master.journal.checkpoint.period.entries";
    public static final String MASTER_JOURNAL_GC_PERIOD_MS = "alluxio.master.journal.gc.period";
    public static final String MASTER_JOURNAL_GC_THRESHOLD_MS =
        "alluxio.master.journal.gc.threshold";
    public static final String MASTER_JOURNAL_TEMPORARY_FILE_GC_THRESHOLD_MS =
        "alluxio.master.journal.temporary.file.gc.threshold";

    //
    // File system master related properties
    //
    public static final String MASTER_FILE_SYSTEM_LISTSTATUS_RESULTS_PER_MESSAGE =
        "alluxio.master.filesystem.liststatus.result.message.length";

    //
    // Secondary master related properties
    //
    public static final String SECONDARY_MASTER_METASTORE_DIR =
        "alluxio.secondary.master.metastore.dir";

    //
    // Worker related properties
    //
    public static final String WORKER_ALLOCATOR_CLASS = "alluxio.worker.allocator.class";
    public static final String WORKER_BIND_HOST = "alluxio.worker.bind.host";
    public static final String WORKER_BLOCK_HEARTBEAT_INTERVAL_MS =
        "alluxio.worker.block.heartbeat.interval";
    public static final String WORKER_BLOCK_HEARTBEAT_TIMEOUT_MS =
        "alluxio.worker.block.heartbeat.timeout";
    public static final String WORKER_DATA_FOLDER = "alluxio.worker.data.folder";
    public static final String WORKER_DATA_FOLDER_PERMISSIONS =
        "alluxio.worker.data.folder.permissions";
    public static final String WORKER_DATA_SERVER_CLASS = "alluxio.worker.data.server.class";
    public static final String WORKER_DATA_SERVER_DOMAIN_SOCKET_ADDRESS =
        "alluxio.worker.data.server.domain.socket.address";
    public static final String WORKER_DATA_SERVER_DOMAIN_SOCKET_AS_UUID =
        "alluxio.worker.data.server.domain.socket.as.uuid";
    public static final String WORKER_DATA_TMP_FOLDER = "alluxio.worker.data.folder.tmp";
    public static final String WORKER_DATA_TMP_SUBDIR_MAX = "alluxio.worker.data.tmp.subdir.max";
    public static final String WORKER_EVICTOR_CLASS = "alluxio.worker.evictor.class";
    public static final String WORKER_EVICTOR_LRFU_ATTENUATION_FACTOR =
        "alluxio.worker.evictor.lrfu.attenuation.factor";
    public static final String WORKER_EVICTOR_LRFU_STEP_FACTOR =
        "alluxio.worker.evictor.lrfu.step.factor";
    public static final String WORKER_FILE_BUFFER_SIZE = "alluxio.worker.file.buffer.size";
    public static final String WORKER_FREE_SPACE_TIMEOUT = "alluxio.worker.free.space.timeout";
    public static final String WORKER_HOSTNAME = "alluxio.worker.hostname";
    public static final String WORKER_KEYTAB_FILE = "alluxio.worker.keytab.file";
    public static final String WORKER_MASTER_CONNECT_RETRY_TIMEOUT =
        "alluxio.worker.master.connect.retry.timeout";
    public static final String WORKER_MEMORY_SIZE = "alluxio.worker.memory.size";
    public static final String WORKER_NETWORK_ASYNC_CACHE_MANAGER_THREADS_MAX =
        "alluxio.worker.network.async.cache.manager.threads.max";
    public static final String WORKER_NETWORK_BLOCK_READER_THREADS_MAX =
        "alluxio.worker.network.block.reader.threads.max";
    public static final String WORKER_NETWORK_BLOCK_WRITER_THREADS_MAX =
        "alluxio.worker.network.block.writer.threads.max";
    public static final String WORKER_NETWORK_WRITER_BUFFER_SIZE_MESSAGES =
        "alluxio.worker.network.writer.buffer.size.messages";
    public static final String WORKER_NETWORK_FLOWCONTROL_WINDOW =
        "alluxio.worker.network.flowcontrol.window";
    public static final String WORKER_NETWORK_KEEPALIVE_TIME_MS =
        "alluxio.worker.network.keepalive.time";
    public static final String WORKER_NETWORK_KEEPALIVE_TIMEOUT_MS =
        "alluxio.worker.network.keepalive.timeout";
    public static final String WORKER_NETWORK_MAX_INBOUND_MESSAGE_SIZE =
        "alluxio.worker.network.max.inbound.message.size";
    public static final String WORKER_NETWORK_NETTY_BOSS_THREADS =
        "alluxio.worker.network.netty.boss.threads";
    public static final String WORKER_NETWORK_NETTY_CHANNEL =
        "alluxio.worker.network.netty.channel";
    public static final String WORKER_NETWORK_NETTY_SHUTDOWN_QUIET_PERIOD =
        "alluxio.worker.network.netty.shutdown.quiet.period";
    public static final String WORKER_NETWORK_NETTY_WATERMARK_HIGH =
        "alluxio.worker.network.netty.watermark.high";
    public static final String WORKER_NETWORK_NETTY_WATERMARK_LOW =
        "alluxio.worker.network.netty.watermark.low";
    public static final String WORKER_NETWORK_NETTY_WORKER_THREADS =
        "alluxio.worker.network.netty.worker.threads";
    public static final String WORKER_NETWORK_READER_BUFFER_SIZE_BYTES =
        "alluxio.worker.network.reader.buffer.size";
    public static final String WORKER_NETWORK_READER_MAX_CHUNK_SIZE_BYTES =
        "alluxio.worker.network.reader.max.chunk.size.bytes";
    public static final String WORKER_NETWORK_SHUTDOWN_TIMEOUT =
        "alluxio.worker.network.shutdown.timeout";
    public static final String WORKER_NETWORK_ZEROCOPY_ENABLED =
        "alluxio.worker.network.zerocopy.enabled";
    public static final String WORKER_BLOCK_MASTER_CLIENT_POOL_SIZE =
        "alluxio.worker.block.master.client.pool.size";
    public static final String WORKER_PRINCIPAL = "alluxio.worker.principal";
    public static final String WORKER_RPC_PORT = "alluxio.worker.rpc.port";
    public static final String WORKER_SESSION_TIMEOUT_MS = "alluxio.worker.session.timeout";
    public static final String WORKER_STORAGE_CHECKER_ENABLED =
        "alluxio.worker.storage.checker.enabled";
    public static final String WORKER_TIERED_STORE_BLOCK_LOCK_READERS =
        "alluxio.worker.tieredstore.block.lock.readers";
    public static final String WORKER_TIERED_STORE_BLOCK_LOCKS =
        "alluxio.worker.tieredstore.block.locks";
    public static final String WORKER_TIERED_STORE_LEVELS = "alluxio.worker.tieredstore.levels";
    public static final String WORKER_TIERED_STORE_RESERVER_INTERVAL_MS =
        "alluxio.worker.tieredstore.reserver.interval";
    public static final String WORKER_WEB_BIND_HOST = "alluxio.worker.web.bind.host";
    public static final String WORKER_WEB_HOSTNAME = "alluxio.worker.web.hostname";
    public static final String WORKER_WEB_PORT = "alluxio.worker.web.port";
    public static final String WORKER_UFS_BLOCK_OPEN_TIMEOUT_MS =
        "alluxio.worker.ufs.block.open.timeout";
    public static final String WORKER_UFS_INSTREAM_CACHE_EXPIRATION_TIME =
        "alluxio.worker.ufs.instream.cache.expiration.time";
    public static final String WORKER_UFS_INSTREAM_CACHE_ENABLED =
        "alluxio.worker.ufs.instream.cache.enabled";
    public static final String WORKER_UFS_INSTREAM_CACHE_MAX_SIZE =
        "alluxio.worker.ufs.instream.cache.max.size";

    //
    // Proxy related properties
    //
    public static final String PROXY_S3_WRITE_TYPE = "alluxio.proxy.s3.writetype";
    public static final String PROXY_S3_DELETE_TYPE = "alluxio.proxy.s3.deletetype";
    public static final String PROXY_S3_MULTIPART_TEMPORARY_DIR_SUFFIX =
        "alluxio.proxy.s3.multipart.temporary.dir.suffix";
    public static final String PROXY_STREAM_CACHE_TIMEOUT_MS =
        "alluxio.proxy.stream.cache.timeout";
    public static final String PROXY_WEB_BIND_HOST = "alluxio.proxy.web.bind.host";
    public static final String PROXY_WEB_HOSTNAME = "alluxio.proxy.web.hostname";
    public static final String PROXY_WEB_PORT = "alluxio.proxy.web.port";

    //
    // Locality related properties
    //
    public static final String LOCALITY_ORDER = "alluxio.locality.order";
    public static final String LOCALITY_SCRIPT = "alluxio.locality.script";
    public static final String LOCALITY_COMPARE_NODE_IP = "alluxio.locality.compare.node.ip";

    //
    // Log server related properties
    //
    public static final String LOGSERVER_HOSTNAME = "alluxio.logserver.hostname";
    public static final String LOGSERVER_LOGS_DIR = "alluxio.logserver.logs.dir";
    public static final String LOGSERVER_PORT = "alluxio.logserver.port";
    public static final String LOGSERVER_THREADS_MAX = "alluxio.logserver.threads.max";
    public static final String LOGSERVER_THREADS_MIN = "alluxio.logserver.threads.min";

    //
    // User related properties
    //
    public static final String USER_BLOCK_AVOID_EVICTION_POLICY_RESERVED_BYTES =
        "alluxio.user.block.avoid.eviction.policy.reserved.size.bytes";
    public static final String USER_BLOCK_MASTER_CLIENT_POOL_SIZE_MIN =
        "alluxio.user.block.master.client.pool.size.min";
    public static final String USER_BLOCK_MASTER_CLIENT_POOL_SIZE_MAX =
        "alluxio.user.block.master.client.pool.size.max";
    public static final String USER_BLOCK_MASTER_CLIENT_POOL_GC_INTERVAL_MS =
        "alluxio.user.block.master.client.pool.gc.interval";
    public static final String USER_BLOCK_MASTER_CLIENT_POOL_GC_THRESHOLD_MS =
        "alluxio.user.block.master.client.pool.gc.threshold";
    public static final String USER_BLOCK_REMOTE_READ_BUFFER_SIZE_BYTES =
        "alluxio.user.block.remote.read.buffer.size.bytes";
    public static final String USER_BLOCK_SIZE_BYTES_DEFAULT =
        "alluxio.user.block.size.bytes.default";
    public static final String USER_BLOCK_WORKER_CLIENT_POOL_GC_THRESHOLD_MS =
        "alluxio.user.block.worker.client.pool.gc.threshold";
    public static final String USER_BLOCK_WORKER_CLIENT_POOL_SIZE =
        "alluxio.user.block.worker.client.pool.size";
    public static final String USER_BLOCK_WORKER_CLIENT_READ_RETRY =
        "alluxio.user.block.worker.client.read.retry";
    public static final String USER_BLOCK_WRITE_LOCATION_POLICY =
        "alluxio.user.block.write.location.policy.class";
    public static final String USER_CONF_CLUSTER_DEFAULT_ENABLED =
        "alluxio.user.conf.cluster.default.enabled";
    public static final String USER_CONF_SYNC_INTERVAL = "alluxio.user.conf.sync.interval";
    public static final String USER_DATE_FORMAT_PATTERN = "alluxio.user.date.format.pattern";
    public static final String USER_FILE_BUFFER_BYTES = "alluxio.user.file.buffer.bytes";
    public static final String USER_FILE_COPYFROMLOCAL_BLOCK_LOCATION_POLICY =
        "alluxio.user.file.copyfromlocal.block.location.policy.class";
    public static final String USER_FILE_DELETE_UNCHECKED =
        "alluxio.user.file.delete.unchecked";
    public static final String USER_FILE_MASTER_CLIENT_POOL_SIZE_MIN =
        "alluxio.user.file.master.client.pool.size.min";
    public static final String USER_FILE_MASTER_CLIENT_POOL_SIZE_MAX =
        "alluxio.user.file.master.client.pool.size.max";
    public static final String USER_FILE_MASTER_CLIENT_POOL_GC_INTERVAL_MS =
        "alluxio.user.file.master.client.pool.gc.interval";
    public static final String USER_FILE_MASTER_CLIENT_POOL_GC_THRESHOLD_MS =
        "alluxio.user.file.master.client.pool.gc.threshold";
    public static final String USER_FILE_METADATA_LOAD_TYPE =
        "alluxio.user.file.metadata.load.type";
    public static final String USER_FILE_METADATA_SYNC_INTERVAL =
        "alluxio.user.file.metadata.sync.interval";
    public static final String USER_FILE_PASSIVE_CACHE_ENABLED =
        "alluxio.user.file.passive.cache.enabled";
    public static final String USER_FILE_READ_TYPE_DEFAULT = "alluxio.user.file.readtype.default";
    public static final String USER_FILE_PERSIST_ON_RENAME = "alluxio.user.file.persist.on.rename";
    public static final String USER_FILE_PERSISTENCE_INITIAL_WAIT_TIME =
        "alluxio.user.file.persistence.initial.wait.time";
    public static final String USER_FILE_REPLICATION_MAX = "alluxio.user.file.replication.max";
    public static final String USER_FILE_REPLICATION_MIN = "alluxio.user.file.replication.min";
    public static final String USER_FILE_REPLICATION_DURABLE =
        "alluxio.user.file.replication.durable";
    public static final String USER_FILE_UFS_TIER_ENABLED = "alluxio.user.file.ufs.tier.enabled";
    public static final String USER_FILE_WAITCOMPLETED_POLL_MS =
        "alluxio.user.file.waitcompleted.poll";
    public static final String USER_FILE_CREATE_TTL =
        "alluxio.user.file.create.ttl";
    public static final String USER_FILE_CREATE_TTL_ACTION =
        "alluxio.user.file.create.ttl.action";
    public static final String USER_FILE_WRITE_TYPE_DEFAULT = "alluxio.user.file.writetype.default";
    public static final String USER_FILE_WRITE_TIER_DEFAULT =
        "alluxio.user.file.write.tier.default";
    public static final String USER_FILESYSTEM_CLASS = "alluxio.user.filesystem.class";
    public static final String USER_HOSTNAME = "alluxio.user.hostname";
    public static final String USER_LOCAL_CACHE_ENABLED =
        "alluxio.user.local.cache.enabled";
    public static final String USER_LOCAL_READER_CHUNK_SIZE_BYTES =
        "alluxio.user.local.reader.chunk.size.bytes";
    public static final String USER_LOCAL_WRITER_CHUNK_SIZE_BYTES =
        "alluxio.user.local.writer.chunk.size.bytes";
    public static final String USER_METADATA_CACHE_ENABLED =
        "alluxio.user.metadata.cache.enabled";
    public static final String USER_METADATA_CACHE_MAX_SIZE =
        "alluxio.user.metadata.cache.max.size";
    public static final String USER_METADATA_CACHE_EXPIRATION_TIME =
        "alluxio.user.metadata.cache.expiration.time";
    public static final String USER_METRICS_COLLECTION_ENABLED =
        "alluxio.user.metrics.collection.enabled";
    public static final String USER_METRICS_HEARTBEAT_INTERVAL_MS =
        "alluxio.user.metrics.heartbeat.interval";
    public static final String USER_APP_ID = "alluxio.user.app.id";
    public static final String USER_NETWORK_DATA_TIMEOUT_MS =
        "alluxio.user.network.data.timeout";
    public static final String USER_NETWORK_FLOWCONTROL_WINDOW =
        "alluxio.user.network.flowcontrol.window";
    public static final String USER_NETWORK_KEEPALIVE_TIME_MS =
        "alluxio.user.network.keepalive.time";
    public static final String USER_NETWORK_KEEPALIVE_TIMEOUT_MS =
        "alluxio.user.network.keepalive.timeout";
    public static final String USER_NETWORK_MAX_INBOUND_MESSAGE_SIZE =
        "alluxio.user.network.max.inbound.message.size";
    public static final String USER_NETWORK_NETTY_CHANNEL = "alluxio.user.network.netty.channel";
    public static final String USER_NETWORK_NETTY_WORKER_THREADS =
        "alluxio.user.network.netty.worker.threads";
    public static final String USER_NETWORK_READER_BUFFER_SIZE_MESSAGES =
        "alluxio.user.network.reader.buffer.size.messages";
    public static final String USER_NETWORK_READER_CHUNK_SIZE_BYTES =
        "alluxio.user.network.reader.chunk.size.bytes";
    public static final String USER_NETWORK_WRITER_BUFFER_SIZE_MESSAGES =
        "alluxio.user.network.writer.buffer.size.messages";
    public static final String USER_NETWORK_WRITER_CHUNK_SIZE_BYTES =
        "alluxio.user.network.writer.chunk.size.bytes";
    public static final String USER_NETWORK_WRITER_CLOSE_TIMEOUT_MS =
        "alluxio.user.network.writer.close.timeout";
    public static final String USER_NETWORK_WRITER_FLUSH_TIMEOUT =
        "alluxio.user.network.writer.flush.timeout";
    public static final String USER_NETWORK_ZEROCOPY_ENABLED =
        "alluxio.user.network.zerocopy.enabled";
    public static final String USER_RPC_RETRY_BASE_SLEEP_MS =
        "alluxio.user.rpc.retry.base.sleep";
    public static final String USER_RPC_RETRY_MAX_DURATION =
        "alluxio.user.rpc.retry.max.duration";
    public static final String USER_RPC_RETRY_MAX_SLEEP_MS = "alluxio.user.rpc.retry.max.sleep";
    public static final String USER_UFS_BLOCK_LOCATION_ALL_FALLBACK_ENABLED =
        "alluxio.user.ufs.block.location.all.fallback.enabled";
    public static final String USER_UFS_BLOCK_READ_LOCATION_POLICY =
        "alluxio.user.ufs.block.read.location.policy";
    public static final String USER_UFS_BLOCK_READ_LOCATION_POLICY_DETERMINISTIC_HASH_SHARDS =
        "alluxio.user.ufs.block.read.location.policy.deterministic.hash.shards";
    public static final String USER_UFS_BLOCK_READ_CONCURRENCY_MAX =
        "alluxio.user.ufs.block.read.concurrency.max";
    public static final String USER_SHORT_CIRCUIT_ENABLED = "alluxio.user.short.circuit.enabled";
    public static final String USER_SHORT_CIRCUIT_PREFERRED =
        "alluxio.user.short.circuit.preferred";
    public static final String USER_WORKER_LIST_REFRESH_INTERVAL =
        "alluxio.user.worker.list.refresh.interval";
<<<<<<< HEAD
    public static final String USER_METADATA_CACHE_MAX_SIZE =
        "alluxio.user.metadata.cache.max.size";
    public static final String USER_METADATA_CACHE_EXPIRATION_TIME =
        "alluxio.user.metadata.cache.expiration.time";
=======
>>>>>>> 3f2aae31

    //
    // FUSE integration related properties
    //
    public static final String FUSE_CACHED_PATHS_MAX = "alluxio.fuse.cached.paths.max";
    public static final String FUSE_DEBUG_ENABLED = "alluxio.fuse.debug.enabled";
    public static final String FUSE_FS_NAME = "alluxio.fuse.fs.name";
    public static final String FUSE_MAXWRITE_BYTES = "alluxio.fuse.maxwrite.bytes";
    public static final String FUSE_USER_GROUP_TRANSLATION_ENABLED =
        "alluxio.fuse.user.group.translation.enabled";

    //
    // Security related properties
    //
    public static final String SECURITY_AUTHENTICATION_CUSTOM_PROVIDER_CLASS =
        "alluxio.security.authentication.custom.provider.class";
    public static final String SECURITY_AUTHENTICATION_TYPE =
        "alluxio.security.authentication.type";
    public static final String SECURITY_AUTHORIZATION_PERMISSION_ENABLED =
        "alluxio.security.authorization.permission.enabled";
    public static final String SECURITY_AUTHORIZATION_PERMISSION_SUPERGROUP =
        "alluxio.security.authorization.permission.supergroup";
    public static final String SECURITY_AUTHORIZATION_PERMISSION_UMASK =
        "alluxio.security.authorization.permission.umask";
    public static final String SECURITY_GROUP_MAPPING_CACHE_TIMEOUT_MS =
        "alluxio.security.group.mapping.cache.timeout";
    public static final String SECURITY_GROUP_MAPPING_CLASS =
        "alluxio.security.group.mapping.class";
    public static final String SECURITY_LOGIN_IMPERSONATION_USERNAME =
        "alluxio.security.login.impersonation.username";
    public static final String SECURITY_LOGIN_USERNAME = "alluxio.security.login.username";
    public static final String AUTHENTICATION_INACTIVE_CHANNEL_REAUTHENTICATE_PERIOD =
        "alluxio.security.stale.channel.purge.interval";

    //
    // Job service
    //
    public static final String JOB_MASTER_CLIENT_THREADS =
        "alluxio.job.master.client.threads";
    public static final String JOB_MASTER_FINISHED_JOB_PURGE_COUNT =
        "alluxio.job.master.finished.job.purge.count";
    public static final String JOB_MASTER_FINISHED_JOB_RETENTION_TIME =
        "alluxio.job.master.finished.job.retention.time";
    public static final String JOB_MASTER_JOB_CAPACITY = "alluxio.job.master.job.capacity";
    public static final String JOB_MASTER_WORKER_HEARTBEAT_INTERVAL =
        "alluxio.job.master.worker.heartbeat.interval";
    public static final String JOB_MASTER_WORKER_TIMEOUT =
        "alluxio.job.master.worker.timeout";

    public static final String JOB_MASTER_BIND_HOST = "alluxio.job.master.bind.host";
    public static final String JOB_MASTER_HOSTNAME = "alluxio.job.master.hostname";
    public static final String JOB_MASTER_LOST_WORKER_INTERVAL =
        "alluxio.job.master.lost.worker.interval";
    public static final String JOB_MASTER_RPC_PORT = "alluxio.job.master.rpc.port";
    public static final String JOB_MASTER_WEB_BIND_HOST = "alluxio.job.master.web.bind.host";
    public static final String JOB_MASTER_WEB_HOSTNAME = "alluxio.job.master.web.hostname";
    public static final String JOB_MASTER_WEB_PORT = "alluxio.job.master.web.port";

    public static final String JOB_MASTER_RPC_ADDRESSES = "alluxio.job.master.rpc.addresses";
    public static final String JOB_MASTER_EMBEDDED_JOURNAL_ADDRESSES =
        "alluxio.job.master.embedded.journal.addresses";
    public static final String JOB_MASTER_EMBEDDED_JOURNAL_PORT =
        "alluxio.job.master.embedded.journal.port";

    public static final String JOB_WORKER_BIND_HOST = "alluxio.job.worker.bind.host";
    public static final String JOB_WORKER_DATA_PORT = "alluxio.job.worker.data.port";
    public static final String JOB_WORKER_HOSTNAME = "alluxio.job.worker.hostname";
    public static final String JOB_WORKER_RPC_PORT = "alluxio.job.worker.rpc.port";
    public static final String JOB_WORKER_THREADPOOL_SIZE = "alluxio.job.worker.threadpool.size";
    public static final String JOB_WORKER_THROTTLING = "alluxio.job.worker.throttling";
    public static final String JOB_WORKER_WEB_BIND_HOST = "alluxio.job.worker.web.bind.host";
    public static final String JOB_WORKER_WEB_PORT = "alluxio.job.worker.web.port";

    public static final String ZOOKEEPER_JOB_ELECTION_PATH = "alluxio.zookeeper.job.election.path";
    public static final String ZOOKEEPER_JOB_LEADER_PATH = "alluxio.zookeeper.job.leader.path";

    //
    // JVM Monitor related properties
    //
    public static final String JVM_MONITOR_WARN_THRESHOLD_MS =
        "alluxio.jvm.monitor.warn.threshold";
    public static final String JVM_MONITOR_INFO_THRESHOLD_MS =
        "alluxio.jvm.monitor.info.threshold";
    public static final String JVM_MONITOR_SLEEP_INTERVAL_MS =
        "alluxio.jvm.monitor.sleep.interval";
    public static final String MASTER_JVM_MONITOR_ENABLED = "alluxio.master.jvm.monitor.enabled";
    public static final String WORKER_JVM_MONITOR_ENABLED = "alluxio.worker.jvm.monitor.enabled";

    //
    // Table service properties
    //
    public static final String TABLE_ENABLED = "alluxio.table.enabled";
    public static final String TABLE_CATALOG_PATH = "alluxio.table.catalog.path";
    public static final String TABLE_TRANSFORM_MANAGER_JOB_MONITOR_INTERVAL =
        "alluxio.table.transform.manager.job.monitor.interval";
    public static final String TABLE_TRANSFORM_MANAGER_JOB_HISTORY_RETENTION_TIME =
        "alluxio.table.transform.manager.job.history.retention.time";

    private Name() {} // prevent instantiation
  }

  /**
   * A set of templates to generate the names of parameterized properties given
   * different parameters. E.g., * {@code Template.MASTER_TIERED_STORE_GLOBAL_LEVEL_ALIAS.format(0)}
   */
  @ThreadSafe
  public enum Template {
    LOCALITY_TIER("alluxio.locality.%s", "alluxio\\.locality\\.(\\w+)"),
    MASTER_IMPERSONATION_GROUPS_OPTION("alluxio.master.security.impersonation.%s.groups",
        "alluxio\\.master\\.security\\.impersonation\\.([a-zA-Z_0-9-\\.@]+)\\.groups"),
    MASTER_IMPERSONATION_USERS_OPTION("alluxio.master.security.impersonation.%s.users",
        "alluxio\\.master\\.security\\.impersonation\\.([a-zA-Z_0-9-\\.@]+)\\.users"),
    MASTER_JOURNAL_UFS_OPTION("alluxio.master.journal.ufs.option",
        "alluxio\\.master\\.journal\\.ufs\\.option"),
    MASTER_JOURNAL_UFS_OPTION_PROPERTY("alluxio.master.journal.ufs.option.%s",
        "alluxio\\.master\\.journal\\.ufs\\.option\\.(?<nested>(\\w+\\.)*+\\w+)",
        PropertyCreators.NESTED_JOURNAL_PROPERTY_CREATOR),
    MASTER_MOUNT_TABLE_ALLUXIO("alluxio.master.mount.table.%s.alluxio",
        "alluxio\\.master\\.mount\\.table.(\\w+)\\.alluxio"),
    MASTER_MOUNT_TABLE_OPTION("alluxio.master.mount.table.%s.option",
        "alluxio\\.master\\.mount\\.table\\.(\\w+)\\.option"),
    MASTER_MOUNT_TABLE_OPTION_PROPERTY("alluxio.master.mount.table.%s.option.%s",
        "alluxio\\.master\\.mount\\.table\\.(\\w+)\\.option\\.(?<nested>(\\w+\\.)*+\\w+)",
        PropertyCreators.NESTED_UFS_PROPERTY_CREATOR),
    MASTER_MOUNT_TABLE_READONLY("alluxio.master.mount.table.%s.readonly",
        "alluxio\\.master\\.mount\\.table\\.(\\w+)\\.readonly"),
    MASTER_MOUNT_TABLE_SHARED("alluxio.master.mount.table.%s.shared",
        "alluxio\\.master\\.mount\\.table\\.(\\w+)\\.shared"),
    MASTER_MOUNT_TABLE_UFS("alluxio.master.mount.table.%s.ufs",
        "alluxio\\.master\\.mount\\.table\\.(\\w+)\\.ufs"),
    MASTER_MOUNT_TABLE_ROOT_OPTION_PROPERTY("alluxio.master.mount.table.root.option.%s",
        "alluxio\\.master\\.mount\\.table\\.root\\.option\\.(?<nested>(\\w+\\.)*+\\w+)",
        PropertyCreators.NESTED_UFS_PROPERTY_CREATOR),
    MASTER_TIERED_STORE_GLOBAL_LEVEL_ALIAS("alluxio.master.tieredstore.global.level%d.alias",
        "alluxio\\.master\\.tieredstore\\.global\\.level(\\d+)\\.alias"),
    UNDERFS_AZURE_ACCOUNT_KEY(
        "fs.azure.account.key.%s.blob.core.windows.net",
        "fs\\.azure\\.account\\.key\\.(\\w+)\\.blob\\.core\\.windows\\.net",
        PropertyCreators.fromBuilder(new Builder("fs.azure.account.key.%s.blob.core.windows.net")
            .setDisplayType(DisplayType.CREDENTIALS))),
    // TODO(binfan): use alluxio.worker.tieredstore.levelX.mediatype instead
    WORKER_TIERED_STORE_LEVEL_ALIAS("alluxio.worker.tieredstore.level%d.alias",
        "alluxio\\.worker\\.tieredstore\\.level(\\d+)\\.alias"),
    WORKER_TIERED_STORE_LEVEL_DIRS_PATH("alluxio.worker.tieredstore.level%d.dirs.path",
        "alluxio\\.worker\\.tieredstore\\.level(\\d+)\\.dirs\\.path"),
    WORKER_TIERED_STORE_LEVEL_DIRS_MEDIUMTYPE("alluxio.worker.tieredstore.level%d.dirs.mediumtype",
        "alluxio\\.worker\\.tieredstore\\.level(\\d+)\\.dirs\\.mediumtype"),
    WORKER_TIERED_STORE_LEVEL_DIRS_QUOTA("alluxio.worker.tieredstore.level%d.dirs.quota",
        "alluxio\\.worker\\.tieredstore\\.level(\\d+)\\.dirs\\.quota"),
    WORKER_TIERED_STORE_LEVEL_HIGH_WATERMARK_RATIO(
        "alluxio.worker.tieredstore.level%d.watermark.high.ratio",
        "alluxio\\.worker\\.tieredstore\\.level(\\d+)\\.watermark\\.high\\.ratio"),
    WORKER_TIERED_STORE_LEVEL_LOW_WATERMARK_RATIO(
        "alluxio.worker.tieredstore.level%d.watermark.low.ratio",
        "alluxio\\.worker\\.tieredstore\\.level(\\d+)\\.watermark\\.low\\.ratio"),

    /**
     * @deprecated This template is always deprecated. It is used only for testing.
     */
    @Deprecated(message = "testDeprecatedMsg")
    TEST_DEPRECATED_TEMPLATE(
        "alluxio.test.%s.format.deprecated.template",
        "alluxio\\.test\\.(\\w+)\\.format\\.deprecated\\.template"),
    ;

    // puts property creators in a nested class to avoid NPE in enum static initialization
    private static class PropertyCreators {
      private static final BiFunction<String, PropertyKey, PropertyKey> DEFAULT_PROPERTY_CREATOR =
          fromBuilder(new Builder(""));
      private static final BiFunction<String, PropertyKey, PropertyKey>
          NESTED_UFS_PROPERTY_CREATOR =
          createNestedPropertyCreator(Scope.SERVER, ConsistencyCheckLevel.ENFORCE);
      private static final BiFunction<String, PropertyKey, PropertyKey>
          NESTED_JOURNAL_PROPERTY_CREATOR =
          createNestedPropertyCreator(Scope.MASTER, ConsistencyCheckLevel.ENFORCE);

      private static BiFunction<String, PropertyKey, PropertyKey> fromBuilder(Builder builder) {
        return (name, baseProperty) -> builder.setName(name).buildUnregistered();
      }

      private static BiFunction<String, PropertyKey, PropertyKey> createNestedPropertyCreator(
          Scope scope, ConsistencyCheckLevel consistencyCheckLevel) {
        return (name, baseProperty) -> {
          Builder builder = new Builder(name)
              .setScope(scope)
              .setConsistencyCheckLevel(consistencyCheckLevel);
          if (baseProperty != null) {
            builder.setDisplayType(baseProperty.getDisplayType());
            builder.setDefaultSupplier(baseProperty.getDefaultSupplier());
          }
          return builder.buildUnregistered();
        };
      }
    }

    private static final String NESTED_GROUP = "nested";
    private final String mFormat;
    private final Pattern mPattern;
    private BiFunction<String, PropertyKey, PropertyKey> mPropertyCreator =
        PropertyCreators.DEFAULT_PROPERTY_CREATOR;

    /**
     * Constructs a property key format.
     *
     * @param format String of this property as formatted string
     * @param re String of this property as regexp
     */
    Template(String format, String re) {
      mFormat = format;
      mPattern = Pattern.compile(re);
    }

    /**
     * Constructs a nested property key format with a function to construct property key given
     * base property key.
     *
     * @param format String of this property as formatted string
     * @param re String of this property as regexp
     * @param propertyCreator a function that creates property key given name and base property key
     *                        (for nested properties only, will be null otherwise)
     */
    Template(String format, String re,
        BiFunction<String, PropertyKey, PropertyKey> propertyCreator) {
      this(format, re);
      mPropertyCreator = propertyCreator;
    }

    @Override
    public String toString() {
      return MoreObjects.toStringHelper(this).add("format", mFormat).add("pattern", mPattern)
          .toString();
    }

    /**
     * Converts a property key template (e.g.,
     * {@link #WORKER_TIERED_STORE_LEVEL_ALIAS}) to a {@link PropertyKey} instance.
     *
     * @param params ordinal
     * @return corresponding property
     */
    public PropertyKey format(Object... params) {
      return new PropertyKey(String.format(mFormat, params));
    }

    /**
     * @param input the input property key string
     * @return whether the input string matches this template
     */
    public boolean matches(String input) {
      Matcher matcher = mPattern.matcher(input);
      return matcher.matches();
    }

    /**
     * @param input the input property key string
     * @return the matcher matching the template to the string
     */
    public Matcher match(String input) {
      return mPattern.matcher(input);
    }

    /**
     * Gets the property key if the property name matches the template.
     *
     * @param propertyName name of the property
     * @return the property key, or null if the property name does not match the template
     */
    @Nullable
    private PropertyKey getPropertyKey(String propertyName) {
      Matcher matcher = match(propertyName);
      if (!matcher.matches()) {
        return null;
      }
      // if the template can extract a nested property, build the new property from the nested one
      String nestedKeyName = null;
      try {
        nestedKeyName = matcher.group(NESTED_GROUP);
      } catch (IllegalArgumentException e) {
        // ignore if group is not found
      }
      PropertyKey nestedProperty = null;
      if (nestedKeyName != null && isValid(nestedKeyName)) {
        nestedProperty = fromString(nestedKeyName);
      }
      return mPropertyCreator.apply(propertyName, nestedProperty);
    }
  }

  /**
   * @param input string of property key
   * @return whether the input is a valid property name
   */
  public static boolean isValid(String input) {
    // Check if input matches any default keys or aliases
    if (DEFAULT_KEYS_MAP.containsKey(input) || DEFAULT_ALIAS_MAP.containsKey(input)) {
      return true;
    }
    // Check if input matches any parameterized keys
    for (Template template : Template.values()) {
      if (template.matches(input)) {
        return true;
      }
    }
    return false;
  }

  /**
   * Parses a string and return its corresponding {@link PropertyKey}, throwing exception if no such
   * a property can be found.
   *
   * @param input string of property key
   * @return corresponding property
   */
  public static PropertyKey fromString(String input) {
    // First try to parse it as default key
    PropertyKey key = DEFAULT_KEYS_MAP.get(input);
    if (key != null) {
      return key;
    }
    // Try to match input with alias
    key = DEFAULT_ALIAS_MAP.get(input);
    if (key != null) {
      return key;
    }
    // Try different templates and see if any template matches
    for (Template template : Template.values()) {
      key = template.getPropertyKey(input);
      if (key != null) {
        return key;
      }
    }

    if (isRemoved(input)) {
      String errorMsg = String.format("%s is no longer a valid property. %s", input,
          PropertyKey.getRemovalMessage(input));
      LOG.error(errorMsg);
      throw new IllegalArgumentException(errorMsg);
    } else {
      throw new IllegalArgumentException(
          ExceptionMessage.INVALID_CONFIGURATION_KEY.getMessage(input));
    }
  }

  /**
   * @return all pre-defined property keys
   */
  public static Collection<? extends PropertyKey> defaultKeys() {
    return Sets.newHashSet(DEFAULT_KEYS_MAP.values());
  }

  /** Property name. */
  private final String mName;

  /** Property Key description. */
  private final String mDescription;

  /** Supplies the Property Key default value. */
  private final DefaultSupplier mDefaultSupplier;

  /** Property Key alias. */
  private final String[] mAliases;

  /** Whether to ignore as a site property. */
  private final boolean mIgnoredSiteProperty;

  /** Whether the property is an Alluxio built-in property. */
  private final boolean mIsBuiltIn;

  /** Whether to hide in document. */
  private final boolean mIsHidden;

  /** Whether property should be consistent within the cluster. */
  private final ConsistencyCheckLevel mConsistencyCheckLevel;

  /** The scope this property applies to. */
  private final Scope mScope;

  /** The displayType which indicates how the property value should be displayed. **/
  private final DisplayType mDisplayType;

  /**
   * @param name String of this property
   * @param description String description of this property key
   * @param defaultSupplier default value supplier
   * @param aliases alias of this property key
   * @param ignoredSiteProperty true if Alluxio ignores user-specified value for this property in
   *        site properties file
   * @param isHidden whether to hide in document
   * @param consistencyCheckLevel the consistency check level to apply to this property
   * @param scope the scope this property applies to
   * @param displayType how the property value should be displayed
   * @param isBuiltIn whether this is an Alluxio built-in property
   */
  private PropertyKey(String name, String description, DefaultSupplier defaultSupplier,
      String[] aliases, boolean ignoredSiteProperty, boolean isHidden,
      ConsistencyCheckLevel consistencyCheckLevel, Scope scope, DisplayType displayType,
      boolean isBuiltIn) {
    mName = Preconditions.checkNotNull(name, "name");
    // TODO(binfan): null check after we add description for each property key
    mDescription = Strings.isNullOrEmpty(description) ? "N/A" : description;
    mDefaultSupplier = defaultSupplier;
    mAliases = aliases;
    mIgnoredSiteProperty = ignoredSiteProperty;
    mIsHidden = isHidden;
    mConsistencyCheckLevel = consistencyCheckLevel;
    mScope = scope;
    mDisplayType = displayType;
    mIsBuiltIn = isBuiltIn;
  }

  /**
   * @param name String of this property
   */
  private PropertyKey(String name) {
    this(name, null, new DefaultSupplier(() -> null, "null"), null, false, false,
        ConsistencyCheckLevel.IGNORE, Scope.ALL, DisplayType.DEFAULT, true);
  }

  /**
   * Registers the given key to the global key map.
   *
   * @param key th property
   * @return whether the property key is successfully registered
   */
  @VisibleForTesting
  public static boolean register(PropertyKey key) {
    String name = key.getName();
    String[] aliases = key.getAliases();
    if (DEFAULT_KEYS_MAP.containsKey(name)) {
      if (DEFAULT_KEYS_MAP.get(name).isBuiltIn() || !key.isBuiltIn()) {
        return false;
      }
    }

    DEFAULT_KEYS_MAP.put(name, key);
    if (aliases != null) {
      for (String alias : aliases) {
        DEFAULT_ALIAS_MAP.put(alias, key);
      }
    }
    return true;
  }

  /**
   * Unregisters the given key from the global key map.
   *
   * @param key the property to unregister
   */
  @VisibleForTesting
  public static void unregister(PropertyKey key) {
    String name = key.getName();
    DEFAULT_KEYS_MAP.remove(name);
    DEFAULT_ALIAS_MAP.remove(name);
  }

  /**
   * @param name name of the property
   * @return the registered property key if found, or else create a new one and return
   */
  public static PropertyKey getOrBuildCustom(String name) {
    return DEFAULT_KEYS_MAP.computeIfAbsent(name,
        (key) -> new Builder(key).setIsBuiltIn(false).buildUnregistered());
  }

  @Override
  public boolean equals(Object o) {
    if (this == o) {
      return true;
    }
    if (!(o instanceof PropertyKey)) {
      return false;
    }
    PropertyKey that = (PropertyKey) o;
    return Objects.equal(mName, that.mName);
  }

  @Override
  public int hashCode() {
    return Objects.hashCode(mName);
  }

  @Override
  public String toString() {
    return mName;
  }

  @Override
  public int compareTo(PropertyKey o) {
    return mName.compareTo(o.mName);
  }

  /**
   * @return length of this property key
   */
  public int length() {
    return mName.length();
  }

  /**
   * @param key the name of input key
   * @return if this key is nested inside the given key
   */
  public boolean isNested(String key) {
    return key.length() > length() + 1 && key.startsWith(mName) && key.charAt(length()) == '.';
  }

  /**
   * @return the name of the property
   */
  public String getName() {
    return mName;
  }

  /**
   * @return the alias of a property
   */
  public String[] getAliases() {
    return mAliases;
  }

  /**
   * @return the description of a property
   */
  public String getDescription() {
    return mDescription;
  }

  /**
   * @return the default value of a property key or null if value not set
   */
  @Nullable
  public String getDefaultValue() {
    Object defaultValue = mDefaultSupplier.get();
    return defaultValue == null ? null : defaultValue.toString();
  }

  /**
   * @return the default supplier of a property key
   */
  public DefaultSupplier getDefaultSupplier() {
    return mDefaultSupplier;
  }

  /**
   * @return true if this property should be ignored as a site property
   */
  public boolean isIgnoredSiteProperty() {
    return mIgnoredSiteProperty;
  }

  /**
   * @return true if this property is built-in
   */
  public boolean isBuiltIn() {
    return mIsBuiltIn;
  }

  /**
   * @return true if this property should not show up in the document
   */
  public boolean isHidden() {
    return mIsHidden;
  }

  /**
   * @return the consistency check level to apply to this property
   */
  public ConsistencyCheckLevel getConsistencyLevel() {
    return mConsistencyCheckLevel;
  }

  /**
   * @return the scope which this property applies to
   */
  public Scope getScope() {
    return mScope;
  }

  /**
   * @return the displayType which indicates how the property value should be displayed
   */
  public DisplayType getDisplayType() {
    return mDisplayType;
  }

  private static final DeprecatedKeyChecker DEPRECATED_CHECKER = new DeprecatedKeyChecker();

  /**
   * Returns whether or not the given property key is marked as deprecated.
   *
   * It first checks if the specific key is deprecated, otherwise it will fall back to checking
   * if the key's name matches any of the PropertyKey templates. If no keys or templates match, it
   * will return false. This will only return true when the key is marked with a {@link Deprecated}
   * annotation.
   *
   * @param key the property key to check
   * @return if this property key is deprecated
   * @see Deprecated
   * @see #getDeprecationMessage(PropertyKey)
   */
  public static boolean isDeprecated(PropertyKey key) {
    return DEPRECATED_CHECKER.hasAnnotation(key);
  }

  /**
   * @param name the property key to check
   * @return if this property key is deprecated
   */
  public static boolean isDeprecated(String name) {
    return isDeprecated(PropertyKey.fromString(name));
  }

  /**
   * Returns whether or not a property key has been removed from use.
   *
   * If a PropertyKey or {@link Template} is deemed as "Removed" it will exist within
   * {@link RemovedKey}. This method can be used to detect if a key being utilized has been removed.
   *
   * @param key the property key to check
   * @return true this property key is removed, false otherwise
   * @see RemovedKey
   * @see #isDeprecated(alluxio.conf.PropertyKey)
   * @see Deprecated
   */
  public static boolean isRemoved(String key) {
    return RemovedKey.isRemoved(key);
  }

  /**
   * @param key the property key to get the deprecation message from
   * @return the message, or empty string is the property key isn't deprecated
   */
  public static String getDeprecationMessage(PropertyKey key) {
    if (isDeprecated(key)) {
      Deprecated annotation = DEPRECATED_CHECKER.getAnnotation(key);
      if (annotation != null) {
        return annotation.message();
      }
    }
    return "";
  }

  /**
   * @param key the property key to get the removal message from
   * @return the message, or empty string is the property key isn't removed
   */
  public static String getRemovalMessage(String key) {
    String msg = RemovedKey.getMessage(key);
    return msg == null ? "" : msg;
  }
}<|MERGE_RESOLUTION|>--- conflicted
+++ resolved
@@ -3123,9 +3123,9 @@
       new Builder(Name.USER_FILESYSTEM_CLASS)
           .setDefaultValue("alluxio.client.file.BaseFileSystem")
           .setDescription("Type of file system to use. Users can select augmented file systems "
-              + "based on the use case. For example, CachingFileSystem is efficient for FUSE "
-              + "workloads. Possible values are alluxio.client.file.BaseFileSystem (default) and "
-              + "alluxio.client.file.CachingFileSystem.")
+              + "based on the use case. For example, MetadataCachingBaseFileSystem is efficient "
+              + "for FUSE workloads. Possible values are alluxio.client.file.BaseFileSystem "
+              + "(default) and alluxio.client.file.MetadataCachingBaseFileSystem.")
           .setConsistencyCheckLevel(ConsistencyCheckLevel.WARN)
           .setScope(Scope.CLIENT)
           .build();
@@ -3148,6 +3148,13 @@
           .setConsistencyCheckLevel(ConsistencyCheckLevel.WARN)
           .setScope(Scope.CLIENT)
           .build();
+  public static final PropertyKey USER_LOCAL_CACHE_ENABLED =
+      new Builder(Name.USER_LOCAL_CACHE_ENABLED)
+          .setDefaultValue(false)
+          .setDescription("If this is enabled, data will be cached on Alluxio client.")
+          .setConsistencyCheckLevel(ConsistencyCheckLevel.WARN)
+          .setScope(Scope.CLIENT)
+          .build();
   public static final PropertyKey USER_LOCAL_READER_CHUNK_SIZE_BYTES =
       new Builder(Name.USER_LOCAL_READER_CHUNK_SIZE_BYTES)
           .setDefaultValue("8MB")
@@ -3162,28 +3169,11 @@
           .setConsistencyCheckLevel(ConsistencyCheckLevel.WARN)
           .setScope(Scope.CLIENT)
           .build();
-  public static final PropertyKey USER_LOCAL_CACHE_ENABLED =
-      new Builder(Name.USER_LOCAL_CACHE_ENABLED)
-          .setDefaultValue(false)
-          .setDescription("If this is enabled, data will be cached on Alluxio client.")
-          .setConsistencyCheckLevel(ConsistencyCheckLevel.WARN)
-          .setScope(Scope.CLIENT)
-          .build();
-  public static final PropertyKey USER_METADATA_CACHE_ENABLED =
-      new Builder(Name.USER_METADATA_CACHE_ENABLED)
-          .setDefaultValue(false)
-          .setDescription("If this is enabled, metadata of paths will be cached. "
-              + "The cached metadata will be evicted when it expires after "
-              + Name.USER_METADATA_CACHE_EXPIRATION_TIME
-              + " or the cache size is over the limit of "
-              + Name.USER_METADATA_CACHE_MAX_SIZE + ".")
-          .setConsistencyCheckLevel(ConsistencyCheckLevel.WARN)
-          .setScope(Scope.CLIENT)
-          .build();
   public static final PropertyKey USER_METADATA_CACHE_MAX_SIZE =
       new Builder(Name.USER_METADATA_CACHE_MAX_SIZE)
           .setDefaultValue(100000)
-          .setDescription("Maximum number of paths with cached metadata.")
+          .setDescription("Maximum number of paths with cached metadata. Only valid if the "
+              + "filesystem is alluxio.client.file.CachingFileSystem.")
           .setConsistencyCheckLevel(ConsistencyCheckLevel.WARN)
           .setScope(Scope.CLIENT)
           .build();
@@ -3191,7 +3181,7 @@
       new Builder(Name.USER_METADATA_CACHE_EXPIRATION_TIME)
           .setDefaultValue("10min")
           .setDescription("Metadata will expire and be evicted after being cached for this time "
-              + "period.")
+              + "period. Only valid if the filesystem is alluxio.client.file.CachingFileSystem.")
           .setConsistencyCheckLevel(ConsistencyCheckLevel.WARN)
           .setScope(Scope.CLIENT)
           .build();
@@ -3420,25 +3410,6 @@
           .setConsistencyCheckLevel(ConsistencyCheckLevel.WARN)
           .setScope(Scope.CLIENT)
           .build();
-<<<<<<< HEAD
-  public static final PropertyKey USER_METADATA_CACHE_MAX_SIZE =
-      new Builder(Name.USER_METADATA_CACHE_MAX_SIZE)
-          .setDefaultValue(100000)
-          .setDescription("Maximum number of paths with cached metadata. Only valid if the "
-              + "filesystem is alluxio.client.file.CachingFileSystem.")
-          .setConsistencyCheckLevel(ConsistencyCheckLevel.WARN)
-          .setScope(Scope.CLIENT)
-          .build();
-  public static final PropertyKey USER_METADATA_CACHE_EXPIRATION_TIME =
-      new Builder(Name.USER_METADATA_CACHE_EXPIRATION_TIME)
-          .setDefaultValue("10min")
-          .setDescription("Metadata will expire and be evicted after being cached for this time "
-              + "period. Only valid if the filesystem is alluxio.client.file.CachingFileSystem.")
-          .setConsistencyCheckLevel(ConsistencyCheckLevel.WARN)
-          .setScope(Scope.CLIENT)
-          .build();
-=======
->>>>>>> 3f2aae31
 
   //
   // FUSE integration related properties
@@ -4533,14 +4504,11 @@
         "alluxio.user.file.write.tier.default";
     public static final String USER_FILESYSTEM_CLASS = "alluxio.user.filesystem.class";
     public static final String USER_HOSTNAME = "alluxio.user.hostname";
-    public static final String USER_LOCAL_CACHE_ENABLED =
-        "alluxio.user.local.cache.enabled";
+    public static final String USER_LOCAL_CACHE_ENABLED = "alluxio.user.local.cache.enabled";
     public static final String USER_LOCAL_READER_CHUNK_SIZE_BYTES =
         "alluxio.user.local.reader.chunk.size.bytes";
     public static final String USER_LOCAL_WRITER_CHUNK_SIZE_BYTES =
         "alluxio.user.local.writer.chunk.size.bytes";
-    public static final String USER_METADATA_CACHE_ENABLED =
-        "alluxio.user.metadata.cache.enabled";
     public static final String USER_METADATA_CACHE_MAX_SIZE =
         "alluxio.user.metadata.cache.max.size";
     public static final String USER_METADATA_CACHE_EXPIRATION_TIME =
@@ -4595,13 +4563,6 @@
         "alluxio.user.short.circuit.preferred";
     public static final String USER_WORKER_LIST_REFRESH_INTERVAL =
         "alluxio.user.worker.list.refresh.interval";
-<<<<<<< HEAD
-    public static final String USER_METADATA_CACHE_MAX_SIZE =
-        "alluxio.user.metadata.cache.max.size";
-    public static final String USER_METADATA_CACHE_EXPIRATION_TIME =
-        "alluxio.user.metadata.cache.expiration.time";
-=======
->>>>>>> 3f2aae31
 
     //
     // FUSE integration related properties
