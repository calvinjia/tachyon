--- conflicted
+++ resolved
@@ -73,12 +73,7 @@
   //
   // UFS related properties
   //
-<<<<<<< HEAD
-
-  // Deprecated since 1.5.0 and will be removed in 2.0.
-=======
   // Deprecated since 1.5.0 and will be removed in 2.0. Use MASTER_MOUNT_TABLE_ROOT_UFS instead.
->>>>>>> f3b221c5
   public static final PropertyKey UNDERFS_ADDRESS =
       create(Name.UNDERFS_ADDRESS, String.format("${%s}/underFSStorage", Name.WORK_DIR));
   public static final PropertyKey UNDERFS_ALLOW_SET_OWNER_FAILURE =
