--- conflicted
+++ resolved
@@ -59,19 +59,11 @@
   int getDataLocalPort();
 
   /**
-<<<<<<< HEAD
    * @return the worker's data service domain socket path if available or "" if not available
    */
   String getDataDomainSocketPath();
 
   /**
-   * @return the file system worker for this Alluxio worker
-   */
-  FileSystemWorker getFileSystemWorker();
-
-  /**
-=======
->>>>>>> 1211c4e3
    * @return this worker's rpc address
    */
   InetSocketAddress getRpcAddress();
