--- conflicted
+++ resolved
@@ -225,13 +225,8 @@
    * @param request the block read request
    * @throws InvalidArgumentException if the request is invalid
    */
-<<<<<<< HEAD
-  private void validateReadRequest(Protocol.ReadRequest request) {
+  private void validateReadRequest(Protocol.ReadRequest request) throws InvalidArgumentException {
     if (request.getBlockId() < 0) {
-=======
-  private void validateReadRequest(Protocol.ReadRequest request) throws InvalidArgumentException {
-    if (request.getId() < 0) {
->>>>>>> 598d09e7
       throw new InvalidArgumentException(
           String.format("Invalid blockId (%d) in read request.", request.getBlockId()));
     }
@@ -443,9 +438,9 @@
         DataBuffer packet;
         try {
           packet = getDataBuffer(mChannel, start, packetSize);
-        } catch (IOException e) {
+        } catch (Exception e) {
           LOG.error("Failed to read data.", e);
-          setError(mChannel, new Error(AlluxioStatusException.fromIOException(e), true));
+          setError(mChannel, new Error(AlluxioStatusException.fromThrowable(e), true));
           continue;
         }
         if (packet != null) {
