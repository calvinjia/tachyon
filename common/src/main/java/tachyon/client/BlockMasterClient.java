/*
 * Licensed to the University of California, Berkeley under one or more contributor license
 * agreements. See the NOTICE file distributed with this work for additional information regarding
 * copyright ownership. The ASF licenses this file to You under the Apache License, Version 2.0 (the
 * "License"); you may not use this file except in compliance with the License. You may obtain a
 * copy of the License at
 *
 * http://www.apache.org/licenses/LICENSE-2.0
 *
 * Unless required by applicable law or agreed to in writing, software distributed under the License
 * is distributed on an "AS IS" BASIS, WITHOUT WARRANTIES OR CONDITIONS OF ANY KIND, either express
 * or implied. See the License for the specific language governing permissions and limitations under
 * the License.
 */

package tachyon.client;

import java.io.IOException;
import java.net.InetSocketAddress;
import java.util.List;
import java.util.concurrent.ExecutorService;

import org.apache.thrift.TException;
import org.slf4j.Logger;
import org.slf4j.LoggerFactory;

import tachyon.Constants;
import tachyon.MasterClientBase;
import tachyon.conf.TachyonConf;
import tachyon.thrift.BlockInfo;
import tachyon.thrift.BlockMasterService;
import tachyon.thrift.WorkerInfo;

/**
 * A wrapper for the thrift client to interact with the block master, used by tachyon clients.
 *
 * TODO(jsimsa): The functions in this wrapper contain very similar boilerplate. It would make sense
 * to have a single "Retry" utility is used to to execute the while () { try ... catch ... } logic,
 * parametrized by the RPC to invoke.
 *
 * Since thrift clients are not thread safe, this class is a wrapper to provide thread safety, and
 * to provide retries.
 */
public final class BlockMasterClient extends MasterClientBase {
  private static final Logger LOG = LoggerFactory.getLogger(Constants.LOGGER_TYPE);

  private BlockMasterService.Client mClient = null;

  /**
   * Creates a new block master client.
   *
   * @param masterAddress the master address
   * @param executorService the executor service
   * @param tachyonConf the Tachyon configuration
   */
  public BlockMasterClient(InetSocketAddress masterAddress, ExecutorService executorService,
      TachyonConf tachyonConf) {
    super(masterAddress, executorService, tachyonConf);
  }

  @Override
  protected String getServiceName() {
    return Constants.BLOCK_MASTER_SERVICE_NAME;
  }

  @Override
  protected void afterConnect() {
    mClient = new BlockMasterService.Client(mProtocol);
  }

  /**
   * Gets the info of a list of workers.
   *
   * @return A list of worker info returned by master
   * @throws IOException if an I/O error occurs
   */
  public synchronized List<WorkerInfo> getWorkerInfoList() throws IOException {
    int retry = 0;
    while (!mClosed && (retry ++) <= RPC_MAX_NUM_RETRY) {
      connect();
      try {
        return mClient.getWorkerInfoList();
      } catch (TException e) {
        LOG.error(e.getMessage(), e);
        mConnected = false;
      }
    }
    throw new IOException("Failed after " + retry + " retries.");
  }

  /**
   * Returns the BlockInfo for a block id.
   *
   * @param blockId the block id to get the BlockInfo for
   * @return the BlockInfo
   * @throws IOException if an I/O error occurs
   */
  public synchronized BlockInfo getBlockInfo(long blockId) throws IOException {
    int retry = 0;
    while (!mClosed && (retry ++) <= RPC_MAX_NUM_RETRY) {
      connect();
      try {
        return mClient.getBlockInfo(blockId);
      } catch (TException e) {
        LOG.error(e.getMessage(), e);
        mConnected = false;
      }
    }
    throw new IOException("Failed after " + retry + " retries.");
  }

  /**
   * Gets the total Tachyon capacity in bytes, on all the tiers of all the workers.
   *
   * @return total capacity in bytes
   * @throws IOException if an I/O error occurs
   */
  public synchronized long getCapacityBytes() throws IOException {
    int retry = 0;
    while (!mClosed && (retry ++) <= RPC_MAX_NUM_RETRY) {
      connect();
      try {
        return mClient.getCapacityBytes();
      } catch (TException e) {
        LOG.error(e.getMessage(), e);
        mConnected = false;
      }
    }
    throw new IOException("Failed after " + retry + " retries.");
  }

  /**
   * Gets the total amount of used space in bytes, on all the tiers of all the workers.
   *
   * @return amount of used space in bytes
   * @throws IOException if an I/O error occurs
   */
  public synchronized long getUsedBytes() throws IOException {
    int retry = 0;
    while (!mClosed && (retry ++) <= RPC_MAX_NUM_RETRY) {
      connect();
      try {
        return mClient.getUsedBytes();
      } catch (TException e) {
        LOG.error(e.getMessage(), e);
        mConnected = false;
      }
    }
    throw new IOException("Failed after " + retry + " retries.");
  }
<<<<<<< HEAD

  // TODO(gene): Split out the following worker specific interactions to a separate block master
  // client for the worker.

  /**
   * Commits a block on a worker.
   *
   * @param workerId the worker id committing the block
   * @param usedBytesOnTier the amount of used bytes on the tier the block is committing to
   * @param tier the tier the block is being committed to
   * @param blockId the block id being committed
   * @param length the length of the block being committed
   * @throws IOException if an I/O error occurs
   */
  public synchronized void workerCommitBlock(long workerId, long usedBytesOnTier, int tier, long
      blockId, long length) throws IOException {
    int retry = 0;
    while (!mClosed && (retry ++) <= RPC_MAX_NUM_RETRY) {
      connect();
      try {
        mClient.workerCommitBlock(workerId, usedBytesOnTier, tier, blockId, length);
        return;
      } catch (TException e) {
        LOG.error(e.getMessage(), e);
        mConnected = false;
      }
    }
    throw new IOException("Failed after " + retry + " retries.");
  }

  /**
   * Returns a worker id for a workers net address.
   *
   * @param address the net address to get a worker id for
   * @return a worker id
   * @throws IOException if an I/O error occurs
   */
  // TODO(gene): Rename to workerRegister?
  public synchronized long workerGetId(NetAddress address) throws IOException {
    int retry = 0;
    while (!mClosed && (retry ++) <= RPC_MAX_NUM_RETRY) {
      connect();
      try {
        return mClient.workerGetWorkerId(address);
      } catch (TException e) {
        LOG.error(e.getMessage(), e);
        mConnected = false;
      }
    }
    throw new IOException("Failed after " + retry + " retries.");
  }

  /**
   * The method the worker should periodically execute to heartbeat back to the master.
   *
   * @param workerId the worker id
   * @param usedBytesOnTiers a list of used bytes on each tier
   * @param removedBlocks a list of block removed from this worker
   * @param addedBlocks the added blocks for each storage dir. It maps storage dir id, to a list of
   *        added block for that storage dir.
   * @return an optional command for the worker to execute
   * @throws IOException if an I/O error occurs
   */
  public synchronized Command workerHeartbeat(long workerId, List<Long> usedBytesOnTiers, List<Long>
      removedBlocks, Map<Long, List<Long>> addedBlocks) throws IOException {
    int retry = 0;
    while (!mClosed && (retry ++) <= RPC_MAX_NUM_RETRY) {
      connect();
      try {
        return mClient.workerHeartbeat(workerId, usedBytesOnTiers, removedBlocks, addedBlocks);
      } catch (TException e) {
        LOG.error(e.getMessage(), e);
        mConnected = false;
      }
    }
    throw new IOException("Failed after " + retry + " retries.");
  }

  /**
   * The method the worker should execute to register with the block master.
   *
   * @param workerId the worker id of the worker registering
   * @param totalBytesOnTiers list of total bytes on each tier
   * @param usedBytesOnTiers list of the used byes on each tier
   * @param currentBlocksOnTiers a mapping of each storage dir, to all the blocks on that storage
   *        dir
   * @return the worker id
   * @throws IOException if an I/O error occurs
   */
  // TODO(gene): Rename to workerBlockReport or workerInitialize?
  public synchronized long workerRegister(long workerId, List<Long> totalBytesOnTiers,
      List<Long> usedBytesOnTiers, Map<Long, List<Long>> currentBlocksOnTiers) throws IOException {
    int retry = 0;
    while (!mClosed && (retry ++) <= RPC_MAX_NUM_RETRY) {
      connect();
      try {
        return mClient.workerRegister(workerId, totalBytesOnTiers, usedBytesOnTiers,
            currentBlocksOnTiers);
      } catch (TException e) {
        LOG.error(e.getMessage(), e);
        mConnected = false;
      }
    }
    throw new IOException("Failed after " + retry + " retries.");
  }
=======
>>>>>>> 58db2eba
}<|MERGE_RESOLUTION|>--- conflicted
+++ resolved
@@ -148,112 +148,4 @@
     }
     throw new IOException("Failed after " + retry + " retries.");
   }
-<<<<<<< HEAD
-
-  // TODO(gene): Split out the following worker specific interactions to a separate block master
-  // client for the worker.
-
-  /**
-   * Commits a block on a worker.
-   *
-   * @param workerId the worker id committing the block
-   * @param usedBytesOnTier the amount of used bytes on the tier the block is committing to
-   * @param tier the tier the block is being committed to
-   * @param blockId the block id being committed
-   * @param length the length of the block being committed
-   * @throws IOException if an I/O error occurs
-   */
-  public synchronized void workerCommitBlock(long workerId, long usedBytesOnTier, int tier, long
-      blockId, long length) throws IOException {
-    int retry = 0;
-    while (!mClosed && (retry ++) <= RPC_MAX_NUM_RETRY) {
-      connect();
-      try {
-        mClient.workerCommitBlock(workerId, usedBytesOnTier, tier, blockId, length);
-        return;
-      } catch (TException e) {
-        LOG.error(e.getMessage(), e);
-        mConnected = false;
-      }
-    }
-    throw new IOException("Failed after " + retry + " retries.");
-  }
-
-  /**
-   * Returns a worker id for a workers net address.
-   *
-   * @param address the net address to get a worker id for
-   * @return a worker id
-   * @throws IOException if an I/O error occurs
-   */
-  // TODO(gene): Rename to workerRegister?
-  public synchronized long workerGetId(NetAddress address) throws IOException {
-    int retry = 0;
-    while (!mClosed && (retry ++) <= RPC_MAX_NUM_RETRY) {
-      connect();
-      try {
-        return mClient.workerGetWorkerId(address);
-      } catch (TException e) {
-        LOG.error(e.getMessage(), e);
-        mConnected = false;
-      }
-    }
-    throw new IOException("Failed after " + retry + " retries.");
-  }
-
-  /**
-   * The method the worker should periodically execute to heartbeat back to the master.
-   *
-   * @param workerId the worker id
-   * @param usedBytesOnTiers a list of used bytes on each tier
-   * @param removedBlocks a list of block removed from this worker
-   * @param addedBlocks the added blocks for each storage dir. It maps storage dir id, to a list of
-   *        added block for that storage dir.
-   * @return an optional command for the worker to execute
-   * @throws IOException if an I/O error occurs
-   */
-  public synchronized Command workerHeartbeat(long workerId, List<Long> usedBytesOnTiers, List<Long>
-      removedBlocks, Map<Long, List<Long>> addedBlocks) throws IOException {
-    int retry = 0;
-    while (!mClosed && (retry ++) <= RPC_MAX_NUM_RETRY) {
-      connect();
-      try {
-        return mClient.workerHeartbeat(workerId, usedBytesOnTiers, removedBlocks, addedBlocks);
-      } catch (TException e) {
-        LOG.error(e.getMessage(), e);
-        mConnected = false;
-      }
-    }
-    throw new IOException("Failed after " + retry + " retries.");
-  }
-
-  /**
-   * The method the worker should execute to register with the block master.
-   *
-   * @param workerId the worker id of the worker registering
-   * @param totalBytesOnTiers list of total bytes on each tier
-   * @param usedBytesOnTiers list of the used byes on each tier
-   * @param currentBlocksOnTiers a mapping of each storage dir, to all the blocks on that storage
-   *        dir
-   * @return the worker id
-   * @throws IOException if an I/O error occurs
-   */
-  // TODO(gene): Rename to workerBlockReport or workerInitialize?
-  public synchronized long workerRegister(long workerId, List<Long> totalBytesOnTiers,
-      List<Long> usedBytesOnTiers, Map<Long, List<Long>> currentBlocksOnTiers) throws IOException {
-    int retry = 0;
-    while (!mClosed && (retry ++) <= RPC_MAX_NUM_RETRY) {
-      connect();
-      try {
-        return mClient.workerRegister(workerId, totalBytesOnTiers, usedBytesOnTiers,
-            currentBlocksOnTiers);
-      } catch (TException e) {
-        LOG.error(e.getMessage(), e);
-        mConnected = false;
-      }
-    }
-    throw new IOException("Failed after " + retry + " retries.");
-  }
-=======
->>>>>>> 58db2eba
 }