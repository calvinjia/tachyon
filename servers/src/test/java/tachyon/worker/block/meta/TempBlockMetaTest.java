/*
 * Licensed to the University of California, Berkeley under one or more contributor license
 * agreements. See the NOTICE file distributed with this work for additional information regarding
 * copyright ownership. The ASF licenses this file to You under the Apache License, Version 2.0 (the
 * "License"); you may not use this file except in compliance with the License. You may obtain a
 * copy of the License at
 *
 * http://www.apache.org/licenses/LICENSE-2.0
 *
 * Unless required by applicable law or agreed to in writing, software distributed under the License
 * is distributed on an "AS IS" BASIS, WITHOUT WARRANTIES OR CONDITIONS OF ANY KIND, either express
 * or implied. See the License for the specific language governing permissions and limitations under
 * the License.
 */

package tachyon.worker.block.meta;

import java.io.IOException;

import org.junit.Assert;
import org.junit.Before;
import org.junit.Rule;
import org.junit.Test;
import org.junit.rules.TemporaryFolder;

import tachyon.conf.TachyonConf;
import tachyon.util.CommonUtils;

public class TempBlockMetaTest {
  private static final long TEST_USER_ID = 2;
  private static final long TEST_BLOCK_ID = 9;
  private static final long TEST_BLOCK_SIZE = 100;
  private String mTestDirPath;
  private TempBlockMeta mTempBlockMeta;

  @Rule
  public TemporaryFolder mFolder = new TemporaryFolder();

  @Before
  public void before() throws IOException {
    TachyonConf tachyonConf = new TachyonConf();
<<<<<<< HEAD
    StorageTier tier = StorageTier.newStorageTier(tachyonConf, 0 /* level */, 1 /* alias */);
=======
    StorageTier tier = new StorageTier(tachyonConf, 0 /* level */);
>>>>>>> 29bbf486
    mTestDirPath = mFolder.newFolder().getAbsolutePath();
    StorageDir dir =
        StorageDir.newStorageDir(tier, 0 /* index */, 100 /* capacity */, mTestDirPath);
    mTempBlockMeta = new TempBlockMeta(TEST_USER_ID, TEST_BLOCK_ID, TEST_BLOCK_SIZE, dir);
  }

  @Test
  public void getPathTest() {
    Assert.assertEquals(CommonUtils.concatPath(mTestDirPath, TEST_USER_ID, TEST_BLOCK_ID),
        mTempBlockMeta.getPath());
  }

  @Test
  public void getCommitPathTest() {
    Assert.assertEquals(CommonUtils.concatPath(mTestDirPath, TEST_BLOCK_ID),
        mTempBlockMeta.getCommitPath());
  }

  @Test
  public void getUserIdTest() {
    Assert.assertEquals(TEST_USER_ID, mTempBlockMeta.getUserId());
  }

  @Test
  public void setBlockSizeTest() {
    Assert.assertEquals(TEST_BLOCK_SIZE, mTempBlockMeta.getBlockSize());
    mTempBlockMeta.setBlockSize(1);
    Assert.assertEquals(1, mTempBlockMeta.getBlockSize());
    mTempBlockMeta.setBlockSize(100);
    Assert.assertEquals(100, mTempBlockMeta.getBlockSize());
  }
}<|MERGE_RESOLUTION|>--- conflicted
+++ resolved
@@ -4,9 +4,9 @@
  * copyright ownership. The ASF licenses this file to You under the Apache License, Version 2.0 (the
  * "License"); you may not use this file except in compliance with the License. You may obtain a
  * copy of the License at
- *
+ * 
  * http://www.apache.org/licenses/LICENSE-2.0
- *
+ * 
  * Unless required by applicable law or agreed to in writing, software distributed under the License
  * is distributed on an "AS IS" BASIS, WITHOUT WARRANTIES OR CONDITIONS OF ANY KIND, either express
  * or implied. See the License for the specific language governing permissions and limitations under
@@ -39,11 +39,7 @@
   @Before
   public void before() throws IOException {
     TachyonConf tachyonConf = new TachyonConf();
-<<<<<<< HEAD
-    StorageTier tier = StorageTier.newStorageTier(tachyonConf, 0 /* level */, 1 /* alias */);
-=======
-    StorageTier tier = new StorageTier(tachyonConf, 0 /* level */);
->>>>>>> 29bbf486
+    StorageTier tier = StorageTier.newStorageTier(tachyonConf, 0 /* level */);
     mTestDirPath = mFolder.newFolder().getAbsolutePath();
     StorageDir dir =
         StorageDir.newStorageDir(tier, 0 /* index */, 100 /* capacity */, mTestDirPath);
