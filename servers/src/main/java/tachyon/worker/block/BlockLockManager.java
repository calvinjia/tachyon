--- conflicted
+++ resolved
@@ -68,11 +68,8 @@
   }
 
   /**
-<<<<<<< HEAD
-   * Locks a block if it exists, throws NotFoundException otherwise.
-=======
    * Get index of the lock that will be used to lock the block
-   * 
+   *
    * @param blockId the id of the block
    * @return hash index of the lock
    */
@@ -81,8 +78,7 @@
   }
 
   /**
-   * Locks a block if it exists, throws IOException otherwise.
->>>>>>> f89979b8
+   * Locks a block if it exists, throws NotFoundException otherwise.
    *
    * @param userId the ID of user
    * @param blockId the ID of block
