--- conflicted
+++ resolved
@@ -4,9 +4,9 @@
  * copyright ownership. The ASF licenses this file to You under the Apache License, Version 2.0 (the
  * "License"); you may not use this file except in compliance with the License. You may obtain a
  * copy of the License at
- *
+ * 
  * http://www.apache.org/licenses/LICENSE-2.0
- *
+ * 
  * Unless required by applicable law or agreed to in writing, software distributed under the License
  * is distributed on an "AS IS" BASIS, WITHOUT WARRANTIES OR CONDITIONS OF ANY KIND, either express
  * or implied. See the License for the specific language governing permissions and limitations under
@@ -17,9 +17,7 @@
 
 import java.io.IOException;
 import java.util.ArrayList;
-import java.util.HashSet;
 import java.util.List;
-import java.util.Set;
 
 import tachyon.Constants;
 import tachyon.StorageLevelAlias;
@@ -42,23 +40,16 @@
   private long mCapacityBytes;
   private List<StorageDir> mDirs;
 
-<<<<<<< HEAD
-  private StorageTier(int tierLevel, int tierAlias) {
-    mTierLevel = tierLevel;
-    mTierAlias = tierAlias;
-  }
-
-  private void initStorageTier(TachyonConf tachyonConf) throws IOException {
-=======
-  public StorageTier(TachyonConf tachyonConf, int tierLevel) {
+  private StorageTier(TachyonConf tachyonConf, int tierLevel) {
     mTierLevel = tierLevel;
 
     String tierLevelAliasProp =
         String.format(Constants.WORKER_TIERED_STORAGE_LEVEL_ALIAS_FORMAT, tierLevel);
     StorageLevelAlias alias = tachyonConf.getEnum(tierLevelAliasProp, StorageLevelAlias.MEM);
     mTierAlias = alias.getValue();
+  }
 
->>>>>>> 29bbf486
+  private void initStorageTier(TachyonConf tachyonConf) throws IOException {
     String tierDirPathConf =
         String.format(Constants.WORKER_TIERED_STORAGE_LEVEL_DIRS_PATH_FORMAT, mTierLevel);
     String[] dirPaths = tachyonConf.get(tierDirPathConf, "/mnt/ramdisk").split(",");
@@ -79,9 +70,9 @@
     mCapacityBytes = totalCapacity;
   }
 
-  public static StorageTier newStorageTier(TachyonConf tachyonConf, int tierLevel, int tierAlias)
+  public static StorageTier newStorageTier(TachyonConf tachyonConf, int tierLevel)
       throws IOException {
-    StorageTier ret = new StorageTier(tierLevel, tierAlias);
+    StorageTier ret = new StorageTier(tachyonConf, tierLevel);
     ret.initStorageTier(tachyonConf);
     return ret;
   }
