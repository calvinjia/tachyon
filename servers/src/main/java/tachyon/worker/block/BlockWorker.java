/*
 * Licensed to the University of California, Berkeley under one or more contributor license
 * agreements. See the NOTICE file distributed with this work for additional information regarding
 * copyright ownership. The ASF licenses this file to You under the Apache License, Version 2.0 (the
 * "License"); you may not use this file except in compliance with the License. You may obtain a
 * copy of the License at
 *
 * http://www.apache.org/licenses/LICENSE-2.0
 *
 * Unless required by applicable law or agreed to in writing, software distributed under the License
 * is distributed on an "AS IS" BASIS, WITHOUT WARRANTIES OR CONDITIONS OF ANY KIND, either express
 * or implied. See the License for the specific language governing permissions and limitations under
 * the License.
 */

package tachyon.worker.block;

import java.io.IOException;
import java.net.InetSocketAddress;
import java.util.concurrent.ExecutorService;
import java.util.concurrent.Executors;

import com.google.common.base.Throwables;

import org.apache.thrift.protocol.TBinaryProtocol;
import org.apache.thrift.server.TThreadPoolServer;
import org.apache.thrift.transport.TFramedTransport;
import org.apache.thrift.transport.TServerSocket;
import org.apache.thrift.transport.TTransportException;
import org.slf4j.Logger;
import org.slf4j.LoggerFactory;

import tachyon.Constants;
import tachyon.Users;
import tachyon.conf.TachyonConf;
import tachyon.metrics.MetricsSystem;
import tachyon.thrift.NetAddress;
import tachyon.thrift.WorkerService;
import tachyon.util.CommonUtils;
import tachyon.util.NetworkUtils;
import tachyon.util.ThreadFactoryUtils;
import tachyon.web.UIWebServer;
import tachyon.web.WorkerUIWebServer;
import tachyon.worker.DataServer;
import tachyon.worker.WorkerSource;

/**
 * The class is responsible for managing all top level components of the Block Worker, including:
 *
 * Servers: BlockServiceHandler (RPC Server), BlockDataServer (Data Server)
 *
 * Periodic Threads: BlockMasterSync (Worker to Master continuous communication)
 *
 * Logic: BlockDataManager (Logic for all block related storage operations)
 */
public class BlockWorker {
  private static final Logger LOG = LoggerFactory.getLogger(Constants.LOGGER_TYPE);

  /** Runnable responsible for heartbeating and registration with master. */
  private BlockMasterSync mBlockMasterSync;
  /** Logic for handling RPC requests. */
  private BlockServiceHandler mServiceHandler;
  /** Logic for managing block store and under file system store. */
  private BlockDataManager mBlockDataManager;
  /** Server for data requests and responses. */
  private DataServer mDataServer;
  /** Threadpool for the master sync */
  private ExecutorService mSyncExecutorService;
  /** Net address of this worker */
  private NetAddress mWorkerNetAddress;
  /** Configuration object */
  private TachyonConf mTachyonConf;
  /** Server socket for thrift */
  private TServerSocket mThriftServerSocket;
  /** Thread pool for trift */
  private TThreadPoolServer mThriftServer;
  /** Users object for tracking metadata */
  private Users mUsers;
  /** Id of this worker */
  private long mWorkerId;
  /** Worker start time in milliseconds */
  private final long mStartTimeMs;
  /** Worker Web UI server */
  private final UIWebServer mWebServer;
  /** Worker metrics system */
  private MetricsSystem mWorkerMetricsSystem;
  /** WorkerSource for collecting worker metrics */
  private WorkerSource mWorkerSource;

  /**
   * Creates a Tachyon Block Worker.
   *
   * @param tachyonConf the configuration values to be used
   * @throws IOException if the block data manager cannot be initialized
   */
  public BlockWorker(TachyonConf tachyonConf) throws IOException {
    mTachyonConf = tachyonConf;
    mStartTimeMs = System.currentTimeMillis();

    // Setup metrics collection
    mWorkerSource = new WorkerSource();
    mWorkerMetricsSystem = new MetricsSystem("worker", mTachyonConf);
    mWorkerSource.registerGauges(this);
    mWorkerMetricsSystem.registerSource(mWorkerSource);

    // Set up BlockDataManager
    mBlockDataManager = new BlockDataManager(tachyonConf, mWorkerSource);

    // Set up DataServer
    int dataServerPort =
        tachyonConf.getInt(Constants.WORKER_DATA_PORT, Constants.DEFAULT_WORKER_DATA_SERVER_PORT);
    InetSocketAddress dataServerAddress =
        new InetSocketAddress(NetworkUtils.getLocalHostName(tachyonConf), dataServerPort);
    mDataServer =
        DataServer.Factory.createDataServer(dataServerAddress, mBlockDataManager, mTachyonConf);

    // Setup RPC Server
    mServiceHandler = new BlockServiceHandler(mBlockDataManager);
    mThriftServerSocket = createThriftServerSocket();
    int thriftServerPort = NetworkUtils.getPort(mThriftServerSocket);
    mThriftServer = createThriftServer();
    mWorkerNetAddress =
<<<<<<< HEAD
        new NetAddress(BlockWorkerUtils.getWorkerAddress(mTachyonConf).getAddress()
            .getCanonicalHostName(), mThriftPort, mDataServer.getPort());
=======
        new NetAddress(getWorkerAddress().getAddress().getCanonicalHostName(), thriftServerPort,
            mDataServer.getPort());
>>>>>>> 2d6895e0

    // Set up web server
    int webPort = mTachyonConf.getInt(Constants.WORKER_WEB_PORT, Constants.DEFAULT_WORKER_WEB_PORT);
    mWebServer =
        new WorkerUIWebServer("Tachyon Worker", new InetSocketAddress(mWorkerNetAddress.getMHost(),
            webPort), this, mTachyonConf);

    // Setup Worker to Master Syncer
    mSyncExecutorService =
        Executors.newFixedThreadPool(1, ThreadFactoryUtils.build("worker-heartbeat-%d", true));
    mBlockMasterSync = new BlockMasterSync(mBlockDataManager, mTachyonConf, mWorkerNetAddress);
    mBlockMasterSync.registerWithMaster();

    // Setup user metadata mapping
    // TODO: Have a top level register that gets the worker id.
    mWorkerId = mBlockMasterSync.getWorkerId();
    String tachyonHome = mTachyonConf.get(Constants.TACHYON_HOME, Constants.DEFAULT_HOME);
    String ufsAddress =
        mTachyonConf.get(Constants.UNDERFS_ADDRESS, tachyonHome + "/underFSStorage");
    String ufsWorkerFolder =
        mTachyonConf.get(Constants.UNDERFS_WORKERS_FOLDER, ufsAddress + "/tachyon/workers");
    mUsers = new Users(CommonUtils.concatPath(ufsWorkerFolder, mWorkerId), mTachyonConf);

    // Give BlockDataManager a pointer to the user metadata mapping
    // TODO: Fix this hack when we have a top level register
    mBlockDataManager.setUsers(mUsers);
    mBlockDataManager.setWorkerId(mWorkerId);
  }

  /**
   * Get the worker start time (in UTC) in milliseconds.
   *
   * @return the worker start time in milliseconds
   */
  public long getStartTimeMs() {
    return mStartTimeMs;
  }

  /**
   * Gets the meta data of the entire store in the form of a
   * {@link tachyon.worker.block.BlockStoreMeta} object.
   *
   * @return the metadata of the worker's block store
   */
  public BlockStoreMeta getStoreMeta() {
    return mBlockDataManager.getStoreMeta();
  }

  /**
   * Gets this worker's {@link tachyon.thrift.NetAddress}, which is the worker's hostname, rpc
   * server port, and data server port
   *
   * @return the worker's net address
   */
  public NetAddress getWorkerNetAddress() {
    return mWorkerNetAddress;
  }

  /**
   * Runs the block worker. The thread calling this will be blocked until the thrift server shuts
   * down.
   */
  public void process() {
    mWorkerMetricsSystem.start();

    // Add the metrics servlet to the web server, this must be done after the metrics system starts
    mWebServer.addHandler(mWorkerMetricsSystem.getServletHandler());

    mSyncExecutorService.submit(mBlockMasterSync);
    mWebServer.startWebServer();
    mThriftServer.serve();
  }

  /**
   * Stops the block worker. This method should only be called to terminate the worker.
   *
   * @throws IOException if the data server fails to close.
   */
  public void stop() throws IOException {
    mDataServer.close();
    mThriftServer.stop();
    mThriftServerSocket.close();
    mBlockMasterSync.stop();
    mSyncExecutorService.shutdown();
    try {
      mWebServer.shutdownWebServer();
    } catch (Exception e) {
      LOG.error("Failed to stop web server", e);
    }
    mBlockDataManager.stop();
    while (!mDataServer.isClosed() || mThriftServer.isServing()) {
      // TODO: The reason to stop and close again is due to some issues in Thrift.
      mThriftServer.stop();
      mThriftServerSocket.close();
      CommonUtils.sleepMs(null, 100);
    }
  }

  /**
   * Helper method to create a {@link org.apache.thrift.server.TThreadPoolServer} for handling
   * incoming RPC requests.
   *
   * @return a thrift server
   */
  private TThreadPoolServer createThriftServer() {
    int minWorkerThreads =
        mTachyonConf.getInt(Constants.WORKER_MIN_WORKER_THREADS, Runtime.getRuntime()
            .availableProcessors());
    int maxWorkerThreads =
        mTachyonConf.getInt(Constants.WORKER_MAX_WORKER_THREADS,
            Constants.DEFAULT_WORKER_MAX_WORKER_THREADS);
    WorkerService.Processor<BlockServiceHandler> processor =
        new WorkerService.Processor<BlockServiceHandler>(mServiceHandler);
    return new TThreadPoolServer(new TThreadPoolServer.Args(mThriftServerSocket)
        .minWorkerThreads(minWorkerThreads).maxWorkerThreads(maxWorkerThreads).processor(processor)
        .transportFactory(new TFramedTransport.Factory())
        .protocolFactory(new TBinaryProtocol.Factory(true, true)));
  }

  /**
   * Helper method to create a {@link org.apache.thrift.transport.TServerSocket} for the RPC server
   *
   * @return a thrift server socket
   */
  private TServerSocket createThriftServerSocket() {
    try {
      return new TServerSocket(BlockWorkerUtils.getWorkerAddress(mTachyonConf));
    } catch (TTransportException tte) {
      LOG.error(tte.getMessage(), tte);
      throw Throwables.propagate(tte);
    }
  }

  // For unit test purposes only
  public BlockServiceHandler getWorkerServiceHandler() {
    return mServiceHandler;
  }
}<|MERGE_RESOLUTION|>--- conflicted
+++ resolved
@@ -120,13 +120,8 @@
     int thriftServerPort = NetworkUtils.getPort(mThriftServerSocket);
     mThriftServer = createThriftServer();
     mWorkerNetAddress =
-<<<<<<< HEAD
         new NetAddress(BlockWorkerUtils.getWorkerAddress(mTachyonConf).getAddress()
-            .getCanonicalHostName(), mThriftPort, mDataServer.getPort());
-=======
-        new NetAddress(getWorkerAddress().getAddress().getCanonicalHostName(), thriftServerPort,
-            mDataServer.getPort());
->>>>>>> 2d6895e0
+            .getCanonicalHostName(), thriftServerPort, mDataServer.getPort());
 
     // Set up web server
     int webPort = mTachyonConf.getInt(Constants.WORKER_WEB_PORT, Constants.DEFAULT_WORKER_WEB_PORT);
