/*
 * Licensed to the University of California, Berkeley under one or more contributor license
 * agreements. See the NOTICE file distributed with this work for additional information regarding
 * copyright ownership. The ASF licenses this file to You under the Apache License, Version 2.0 (the
 * "License"); you may not use this file except in compliance with the License. You may obtain a
 * copy of the License at
 *
 * http://www.apache.org/licenses/LICENSE-2.0
 *
 * Unless required by applicable law or agreed to in writing, software distributed under the License
 * is distributed on an "AS IS" BASIS, WITHOUT WARRANTIES OR CONDITIONS OF ANY KIND, either express
 * or implied. See the License for the specific language governing permissions and limitations under
 * the License.
 */

package tachyon.worker.block;

import java.io.IOException;
import java.util.concurrent.ExecutorService;
import java.util.concurrent.Executors;

import org.slf4j.Logger;
import org.slf4j.LoggerFactory;

import tachyon.Constants;
import tachyon.Users;
import tachyon.conf.TachyonConf;
<<<<<<< HEAD
import tachyon.exception.InvalidStateException;
=======
>>>>>>> 02c0b41a
import tachyon.exception.NotFoundException;
import tachyon.master.MasterClient;
import tachyon.thrift.BlockInfoException;
import tachyon.thrift.Command;
import tachyon.thrift.NetAddress;
import tachyon.util.CommonUtils;
import tachyon.util.network.NetworkAddressUtils;
import tachyon.util.ThreadFactoryUtils;

/**
 * Task that carries out the necessary block worker to master communications, including register and
 * heartbeat. This class manages its own {@link tachyon.master.MasterClient}.
 *
 * When running, this task first requests a block report from the
 * {@link tachyon.worker.block.BlockDataManager}, then sends it to the master. The master may
 * respond to the heartbeat with a command which will be executed. After which, the task will wait
 * for the elapsed time since its last heartbeat has reached the heartbeat interval. Then the cycle
 * will continue.
 *
 * If the task fails to heartbeat to the master, it will destroy its old master client and recreate
 * it before retrying.
 */
public class BlockMasterSync implements Runnable {
  private static final Logger LOG = LoggerFactory.getLogger(Constants.LOGGER_TYPE);

  /** Block data manager responsible for interacting with Tachyon and UFS storage */
  private final BlockDataManager mBlockDataManager;
  /** The executor service for the master client thread */
  private final ExecutorService mMasterClientExecutorService;
  /** The net address of the worker */
  private final NetAddress mWorkerAddress;
  /** The configuration values */
  private final TachyonConf mTachyonConf;
  /** Milliseconds between each heartbeat */
  private final int mHeartbeatIntervalMs;
  /** Milliseconds between heartbeats before a timeout */
  private final int mHeartbeatTimeoutMs;

  /** Client for all master communication */
  private MasterClient mMasterClient;
  /** Flag to indicate if the sync should continue */
  private volatile boolean mRunning;
  /** The id of the worker */
  private long mWorkerId;
  /** The thread pool to remove block */
  private final ExecutorService mFixedExecutionService = Executors.newFixedThreadPool(Constants.MASTER_DEFAULT_BLOCKREMOVERPOOL_SIZE);

  BlockMasterSync(BlockDataManager blockDataManager, TachyonConf tachyonConf,
      NetAddress workerAddress) {
    mBlockDataManager = blockDataManager;
    mWorkerAddress = workerAddress;
    mTachyonConf = tachyonConf;
    mMasterClientExecutorService =
        Executors.newFixedThreadPool(1,
            ThreadFactoryUtils.build("worker-client-heartbeat-%d", true));
    mMasterClient =
        new MasterClient(NetworkAddressUtils.getMasterAddress(mTachyonConf),
            mMasterClientExecutorService, mTachyonConf);
    mHeartbeatIntervalMs =
        mTachyonConf.getInt(Constants.WORKER_TO_MASTER_HEARTBEAT_INTERVAL_MS, Constants.SECOND_MS);
    mHeartbeatTimeoutMs =
        mTachyonConf.getInt(Constants.WORKER_HEARTBEAT_TIMEOUT_MS, 10 * Constants.SECOND_MS);

    mRunning = true;
    mWorkerId = 0;
  }

  /**
   * Gets the worker id, 0 if registerWithMaster has not been called successfully.
   *
   * @return the worker id
   */
  public long getWorkerId() {
    return mWorkerId;
  }

  /**
   * Registers with the Tachyon master. This should be called before the continuous heartbeat thread
   * begins. The workerId will be set after this method is successful.
   *
   * @throws IOException if the registration fails
   */
  public void registerWithMaster() throws IOException {
    BlockStoreMeta storeMeta = mBlockDataManager.getStoreMeta();
    try {
      mWorkerId =
          mMasterClient.worker_register(mWorkerAddress, storeMeta.getCapacityBytesOnTiers(),
              storeMeta.getUsedBytesOnTiers(), storeMeta.getBlockList());
    } catch (BlockInfoException bie) {
      LOG.error("Failed to register with master.", bie);
      throw new IOException(bie);
    }
  }

  /**
   * Main loop for the sync, continuously heartbeats to the master node about the change in the
   * worker's managed space.
   */
  @Override
  public void run() {
    long lastHeartbeatMs = System.currentTimeMillis();
    while (mRunning) {
      // Check the time since last heartbeat, and wait until it is within heartbeat interval
      long lastIntervalMs = System.currentTimeMillis() - lastHeartbeatMs;
      long toSleepMs = mHeartbeatIntervalMs - lastIntervalMs;
      if (toSleepMs > 0) {
        CommonUtils.sleepMs(LOG, toSleepMs);
      } else {
        LOG.warn("Heartbeat took: " + lastIntervalMs + ", expected: " + mHeartbeatIntervalMs);
      }

      // Prepare metadata for the next heartbeat
      BlockHeartbeatReport blockReport = mBlockDataManager.getReport();
      BlockStoreMeta storeMeta = mBlockDataManager.getStoreMeta();

      // Send the heartbeat and execute the response
      try {
        Command cmdFromMaster =
            mMasterClient.worker_heartbeat(mWorkerId, storeMeta.getUsedBytesOnTiers(),
                blockReport.getRemovedBlocks(), blockReport.getAddedBlocks());
        lastHeartbeatMs = System.currentTimeMillis();
        handleMasterCommand(cmdFromMaster);
      } catch (Exception ioe) {
        // An error occurred, retry after 1 second or error if heartbeat timeout is reached
        LOG.error("Failed to receive or execute master heartbeat command.", ioe);
        resetMasterClient();
        CommonUtils.sleepMs(LOG, Constants.SECOND_MS);
        if (System.currentTimeMillis() - lastHeartbeatMs >= mHeartbeatTimeoutMs) {
          throw new RuntimeException("Master heartbeat timeout exceeded: " + mHeartbeatTimeoutMs);
        }
      }
    }
  }

  /**
   * Stops the sync, once this method is called, the object should be discarded
   */
  public void stop() {
    mRunning = false;
    mMasterClient.close();
    mMasterClientExecutorService.shutdown();
  }

  /**
   * Handles a master command. The command is one of Unknown, Nothing, Register, Free, or Delete.
   * This call will block until the command is complete.
   *
   * @param cmd the command to execute.
   * @throws Exception if an error occurs when executing the command
   */
  // TODO: Evaluate the necessity of each command
  // TODO: Do this in a non blocking way
  private void handleMasterCommand(Command cmd) throws Exception {
    if (cmd == null) {
      return;
    }
    switch (cmd.mCommandType) {
    // Currently unused
      case Delete:
        break;
      // Master requests blocks to be removed from Tachyon managed space.
      case Free:
        for (long block : cmd.mData) {
<<<<<<< HEAD
          mFixedExecutionService.execute(new BlockRemover(mBlockDataManager,
                  Users.MASTER_COMMAND_USER_ID, block));
=======
          try {
            mBlockDataManager.removeBlock(Users.MASTER_COMMAND_USER_ID, block);
          } catch (NotFoundException nfe) {
            // TODO: Throw a better exception here
            // NotFoundException will be thrown if the block is unable to be locked.
            LOG.warn("Failed master free block cmd for: " + block + " due to concurrent read.");
          }
>>>>>>> 02c0b41a
        }
        break;
      // No action required
      case Nothing:
        break;
      // Master requests re-registration
      case Register:
        registerWithMaster();
        break;
      // Unknown request
      case Unknown:
        LOG.error("Master heartbeat sends unknown command " + cmd);
        break;
      default:
        throw new RuntimeException("Un-recognized command from master " + cmd);
    }
  }

  /**
   * Closes and creates a new master client, in case the master changes.
   */
  private void resetMasterClient() {
    mMasterClient.close();
    mMasterClient =
        new MasterClient(NetworkAddressUtils.getMasterAddress(mTachyonConf),
            mMasterClientExecutorService, mTachyonConf);
  }

  /**
   * Thread to remove block from master
   */
  private class BlockRemover implements Runnable {
    private BlockDataManager mBlockDataManager;
    private long mUserId;
    private long mBlockId;

    public BlockRemover( BlockDataManager blockDataManager, long userId, long blockId) {
      mBlockDataManager = blockDataManager;
      mUserId = userId;
      mBlockId = blockId;
    }

    @Override
    public void run()  {
      try {
        mBlockDataManager.removeBlock(mUserId, mBlockId);
      } catch (IOException ioe) {
        LOG.warn("Failed master free block cmd for: " + mBlockId + " due to concurrent read.");
      } catch ( InvalidStateException e) {
        LOG.warn("Failed master free block cmd for: " + mBlockId + " due to block uncommitted");
      } catch ( NotFoundException e ) {
        LOG.warn("Failed master free block cmd for: " + mBlockId + " due to block not found.");
      }
    }

  }
}<|MERGE_RESOLUTION|>--- conflicted
+++ resolved
@@ -25,10 +25,7 @@
 import tachyon.Constants;
 import tachyon.Users;
 import tachyon.conf.TachyonConf;
-<<<<<<< HEAD
 import tachyon.exception.InvalidStateException;
-=======
->>>>>>> 02c0b41a
 import tachyon.exception.NotFoundException;
 import tachyon.master.MasterClient;
 import tachyon.thrift.BlockInfoException;
@@ -74,7 +71,8 @@
   /** The id of the worker */
   private long mWorkerId;
   /** The thread pool to remove block */
-  private final ExecutorService mFixedExecutionService = Executors.newFixedThreadPool(Constants.MASTER_DEFAULT_BLOCKREMOVERPOOL_SIZE);
+  private final ExecutorService mFixedExecutionService =
+          Executors.newFixedThreadPool(Constants.MASTER_DEFAULT_BLOCKREMOVERPOOL_SIZE);
 
   BlockMasterSync(BlockDataManager blockDataManager, TachyonConf tachyonConf,
       NetAddress workerAddress) {
@@ -192,18 +190,8 @@
       // Master requests blocks to be removed from Tachyon managed space.
       case Free:
         for (long block : cmd.mData) {
-<<<<<<< HEAD
           mFixedExecutionService.execute(new BlockRemover(mBlockDataManager,
                   Users.MASTER_COMMAND_USER_ID, block));
-=======
-          try {
-            mBlockDataManager.removeBlock(Users.MASTER_COMMAND_USER_ID, block);
-          } catch (NotFoundException nfe) {
-            // TODO: Throw a better exception here
-            // NotFoundException will be thrown if the block is unable to be locked.
-            LOG.warn("Failed master free block cmd for: " + block + " due to concurrent read.");
-          }
->>>>>>> 02c0b41a
         }
         break;
       // No action required
