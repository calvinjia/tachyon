--- conflicted
+++ resolved
@@ -64,23 +64,17 @@
       @JsonProperty("persisted") boolean persisted,
       @JsonProperty("pinned") boolean pinned,
       @JsonProperty("lastModificationTimeMs") long lastModificationTimeMs,
-<<<<<<< HEAD
-      @JsonProperty("blockSizeBytes") long blockSizeBytes, @JsonProperty("length") long length,
-      @JsonProperty("completed") boolean completed, @JsonProperty("cacheable") boolean cacheable,
-      @JsonProperty("blocks") List<Long> blocks, @JsonProperty("ttl") long ttl,
-      @JsonProperty("username") String username, @JsonProperty("groupname") String groupname,
-      @JsonProperty("permission") short permission) {
-    super(creationTimeMs, id, name, parentId, persisted, pinned,
-        lastModificationTimeMs, username, groupname, permission);
-=======
       @JsonProperty("blockSizeBytes") long blockSizeBytes,
       @JsonProperty("length") long length,
       @JsonProperty("completed") boolean completed,
       @JsonProperty("cacheable") boolean cacheable,
       @JsonProperty("blocks") List<Long> blocks,
-      @JsonProperty("ttl") long ttl) {
-    super(creationTimeMs, id, name, parentId, persisted, pinned, lastModificationTimeMs);
->>>>>>> 0198ae83
+      @JsonProperty("ttl") long ttl,
+      @JsonProperty("username") String username,
+      @JsonProperty("groupname") String groupname,
+      @JsonProperty("permission") short permission) {
+    super(creationTimeMs, id, name, parentId, persisted, pinned, lastModificationTimeMs,
+        username, groupname, permission);
     mBlockSizeBytes = blockSizeBytes;
     mLength = length;
     mCompleted = completed;
@@ -96,12 +90,6 @@
    */
   public InodeFile toInodeFile() {
     InodeFile inode =
-<<<<<<< HEAD
-        new InodeFile.Builder().setName(mName).setBlockContainerId(BlockId.getContainerId(mId))
-            .setParentId(mParentId).setBlockSizeBytes(mBlockSizeBytes)
-            .setCreationTimeMs(mCreationTimeMs).setTTL(mTTL).setPersisted(mPersisted)
-            .setPermissionStatus(new PermissionStatus(mUsername, mGroupname, mPermission))
-=======
         new InodeFile.Builder()
             .setName(mName)
             .setBlockContainerId(BlockId.getContainerId(mId))
@@ -113,7 +101,7 @@
             .setPersisted(mPersisted)
             .setPinned(mPinned)
             .setTTL(mTTL)
->>>>>>> 0198ae83
+            .setPermissionStatus(new PermissionStatus(mUsername, mGroupname, mPermission))
             .build();
 
     if (mCompleted) {
