/*
 * Licensed to the University of California, Berkeley under one or more contributor license
 * agreements. See the NOTICE file distributed with this work for additional information regarding
 * copyright ownership. The ASF licenses this file to You under the Apache License, Version 2.0 (the
 * "License"); you may not use this file except in compliance with the License. You may obtain a
 * copy of the License at
 *
 * http://www.apache.org/licenses/LICENSE-2.0
 *
 * Unless required by applicable law or agreed to in writing, software distributed under the License
 * is distributed on an "AS IS" BASIS, WITHOUT WARRANTIES OR CONDITIONS OF ANY KIND, either express
 * or implied. See the License for the specific language governing permissions and limitations under
 * the License.
 */

package tachyon.master.file.journal;

import java.util.List;
import java.util.Map;

import com.google.common.base.Preconditions;

import tachyon.master.block.BlockId;
import tachyon.master.file.meta.InodeFile;
import tachyon.master.journal.JournalEntryType;

public class InodeFileEntry extends InodeEntry {
  private final long mBlockSizeBytes;
  private final long mLength;
  private final boolean mCompleted;
  private final boolean mCacheable;
  private final List<Long> mBlocks;
  private final long mTTL;

<<<<<<< HEAD
  public InodeFileEntry(long creationTimeMs, long id, String name, long parentId,
      boolean persisted, boolean pinned, long lastModificationTimeMs, long blockSizeBytes,
      long length, boolean completed, boolean cacheable, List<Long> blocks) {
    super(creationTimeMs, id, name, parentId, persisted, pinned, lastModificationTimeMs);
=======
  public InodeFileEntry(long creationTimeMs, long id, String name, long parentId, boolean isPinned,
      long lastModificationTimeMs, long blockSizeBytes, long length, boolean isComplete,
      boolean isCache, String ufsPath, List<Long> blocks, long ttl) {
    super(creationTimeMs, id, name, parentId, isPinned, lastModificationTimeMs);
>>>>>>> d3e8be1f
    mBlockSizeBytes = blockSizeBytes;
    mLength = length;
    mCompleted = completed;
    mCacheable = cacheable;
    mBlocks = Preconditions.checkNotNull(blocks);
    mTTL = ttl;
  }

  public InodeFile toInodeFile() {
<<<<<<< HEAD
    InodeFile inode =
        new InodeFile(mName, BlockId.getContainerId(mId), mParentId, mBlockSizeBytes,
            mCreationTimeMs);
=======
    InodeFile inode = new InodeFile(mName, BlockId.getContainerId(mId), mParentId, mBlockSizeBytes,
        mCreationTimeMs, mTTL);
>>>>>>> d3e8be1f

    // Set flags.
    if (mCompleted) {
      inode.setCompleted(mLength);
    }
    if (mBlocks != null) {
      inode.setBlockIds(mBlocks);
    }
    inode.setPersisted(mPersisted);
    inode.setPinned(mPinned);
    inode.setCacheable(mCacheable);
    inode.setLastModificationTimeMs(mLastModificationTimeMs);

    return inode;
  }

  @Override
  public JournalEntryType getType() {
    return JournalEntryType.INODE_FILE;
  }

  @Override
  public Map<String, Object> getParameters() {
    Map<String, Object> parameters = super.getParameters();
    parameters.put("blockSizeBytes", mBlockSizeBytes);
    parameters.put("length", mLength);
    parameters.put("completed", mCompleted);
    parameters.put("cacheable", mCacheable);
    parameters.put("blocks", mBlocks);
    parameters.put("ttl", mTTL);
    return parameters;
  }
}<|MERGE_RESOLUTION|>--- conflicted
+++ resolved
@@ -32,17 +32,10 @@
   private final List<Long> mBlocks;
   private final long mTTL;
 
-<<<<<<< HEAD
   public InodeFileEntry(long creationTimeMs, long id, String name, long parentId,
       boolean persisted, boolean pinned, long lastModificationTimeMs, long blockSizeBytes,
-      long length, boolean completed, boolean cacheable, List<Long> blocks) {
+      long length, boolean completed, boolean cacheable, List<Long> blocks, long ttl) {
     super(creationTimeMs, id, name, parentId, persisted, pinned, lastModificationTimeMs);
-=======
-  public InodeFileEntry(long creationTimeMs, long id, String name, long parentId, boolean isPinned,
-      long lastModificationTimeMs, long blockSizeBytes, long length, boolean isComplete,
-      boolean isCache, String ufsPath, List<Long> blocks, long ttl) {
-    super(creationTimeMs, id, name, parentId, isPinned, lastModificationTimeMs);
->>>>>>> d3e8be1f
     mBlockSizeBytes = blockSizeBytes;
     mLength = length;
     mCompleted = completed;
@@ -52,14 +45,9 @@
   }
 
   public InodeFile toInodeFile() {
-<<<<<<< HEAD
     InodeFile inode =
         new InodeFile(mName, BlockId.getContainerId(mId), mParentId, mBlockSizeBytes,
-            mCreationTimeMs);
-=======
-    InodeFile inode = new InodeFile(mName, BlockId.getContainerId(mId), mParentId, mBlockSizeBytes,
-        mCreationTimeMs, mTTL);
->>>>>>> d3e8be1f
+            mCreationTimeMs, mTTL);
 
     // Set flags.
     if (mCompleted) {
