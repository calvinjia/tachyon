--- conflicted
+++ resolved
@@ -20,12 +20,6 @@
 import java.util.List;
 import java.util.Set;
 
-<<<<<<< HEAD
-=======
-import com.google.common.base.Preconditions;
-
-import tachyon.Constants;
->>>>>>> d3e8be1f
 import tachyon.TachyonURI;
 import tachyon.thrift.BlockInfoException;
 import tachyon.thrift.DependencyDoesNotExistException;
@@ -110,35 +104,8 @@
   }
 
   @Override
-<<<<<<< HEAD
   public void completeFile(long fileId) throws BlockInfoException, FileDoesNotExistException,
       InvalidPathException {
-=======
-  public long loadFileInfoFromUfs(String path, String ufsPath, boolean recursive)
-      throws FileAlreadyExistException, BlockInfoException, SuspectedFileSizeException,
-      TachyonException, InvalidPathException {
-    Preconditions.checkArgument(ufsPath != null && !ufsPath.isEmpty(), "UFSPath is required.");
-
-    UnderFileSystem underfs = UnderFileSystem.get(ufsPath, MasterContext.getConf());
-    try {
-      long ufsBlockSizeByte = underfs.getBlockSizeByte(ufsPath);
-      long fileSizeByte = underfs.getFileSize(ufsPath);
-      long fileId = mFileSystemMaster.createFile(new TachyonURI(path), ufsBlockSizeByte, recursive,
-          Constants.NO_TTL);
-      if (fileId != -1) {
-        mFileSystemMaster.completeFileCheckpoint(-1, fileId, fileSizeByte, new TachyonURI(ufsPath));
-      }
-      return fileId;
-    } catch (IOException e) {
-      throw new TachyonException(e.getMessage());
-    } catch (FileDoesNotExistException e) {
-      throw new TachyonException(e.getMessage());
-    }
-  }
-
-  @Override
-  public void completeFile(long fileId) throws FileDoesNotExistException, BlockInfoException {
->>>>>>> d3e8be1f
     mFileSystemMaster.completeFile(fileId);
   }
 
