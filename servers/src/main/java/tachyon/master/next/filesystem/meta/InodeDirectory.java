/*
 * Licensed to the University of California, Berkeley under one or more contributor license
 * agreements. See the NOTICE file distributed with this work for additional information regarding
 * copyright ownership. The ASF licenses this file to You under the Apache License, Version 2.0 (the
 * "License"); you may not use this file except in compliance with the License. You may obtain a
 * copy of the License at
 *
 * http://www.apache.org/licenses/LICENSE-2.0
 *
 * Unless required by applicable law or agreed to in writing, software distributed under the License
 * is distributed on an "AS IS" BASIS, WITHOUT WARRANTIES OR CONDITIONS OF ANY KIND, either express
 * or implied. See the License for the specific language governing permissions and limitations under
 * the License.
 */

package tachyon.master.next.filesystem.meta;

import java.util.ArrayList;
import java.util.List;
import java.util.Set;

import org.slf4j.Logger;
import org.slf4j.LoggerFactory;

import com.google.common.collect.ImmutableSet;

import tachyon.Constants;
import tachyon.master.next.IndexedSet;
import tachyon.thrift.FileInfo;

/**
 * Tachyon file system's folder representation in master.
 */
public final class InodeDirectory extends Inode {
  private static final Logger LOG = LoggerFactory.getLogger(Constants.LOGGER_TYPE);

  private IndexedSet.FieldIndex mIdIndex = new IndexedSet.FieldIndex<Inode>() {
    public Object getFieldValue(Inode o) {
      return o.getId();
    }
  };
  private IndexedSet.FieldIndex mNameIndex = new IndexedSet.FieldIndex<Inode>() {
    public Object getFieldValue(Inode o) {
      return o.getName();
    }
  };
  private IndexedSet<Inode> mChildren = new IndexedSet<Inode>(mIdIndex, mNameIndex);

  /**
   * Create a new InodeFolder.
   *
   * @param name The name of the folder
   * @param id The inode id of the folder
   * @param parentId The inode id of the parent of the folder
   * @param creationTimeMs The creation time of the folder, in milliseconds
   */
  public InodeDirectory(String name, long id, long parentId, long creationTimeMs) {
    super(name, id, parentId, true, creationTimeMs);
  }

  /**
   * Adds the given inode to the set of children.
   *
   * @param child The inode to add
   */
  public synchronized void addChild(Inode child) {
    mChildren.add(child);
  }

  /**
   * Adds the given inodes to the set of children.
   *
   * @param children The inodes to add
   */
  public synchronized void addChildren(Inode[] children) {
    for (Inode child : children) {
      addChild(child);
    }
  }

  /**
   * Generates client file info for the folder.
   *
   * @param path The path of the folder in the filesystem
   * @return the generated FileInfo
   */
  @Override
  public FileInfo generateClientFileInfo(String path) {
    FileInfo ret = new FileInfo();

    // TODO: make this a long.
    ret.fileId = (int) getId();
    ret.name = getName();
    ret.path = path;
    ret.ufsPath = "";
    ret.length = 0;
    ret.blockSizeByte = 0;
    ret.creationTimeMs = getCreationTimeMs();
    ret.isComplete = true;
    ret.isFolder = true;
    ret.isPinned = isPinned();
    ret.isCache = false;
    ret.blockIds = null;
    ret.dependencyId = -1;
    ret.lastModificationTimeMs = getLastModificationTimeMs();

    return ret;
  }

  /**
   * Returns the child with the given inode id.
   *
   * @param id The inode id of the child
   * @return the inode with the given id, or null if there is no child with that id
   */
<<<<<<< HEAD
  public synchronized Inode getChild(long id) {
    return mChildrenIds.get(id);
=======
  public synchronized Inode getChild(int id) {
    return mChildren.getFirstByField(mIdIndex, id);
>>>>>>> ed687849
  }

  /**
   * Returns the child with the given name.
   *
   * @param name The name of the child
   * @return the inode with the given name, or null if there is no child with that name
   */
  public synchronized Inode getChild(String name) {
    return mChildren.getFirstByField(mNameIndex, name);
  }

  /**
   * Returns the folder's children.
   *
   * @return an unmodifiable set of the children inodes.
   */
  public synchronized Set<Inode> getChildren() {
    return ImmutableSet.copyOf(mChildren.all());
  }

  /**
   * Returns the ids of the children.
   *
   * @return the ids of the children
   */
  public synchronized List<Long> getChildrenIds() {
    Set<Inode> children = mChildren.all();
    List<Long> ret = new ArrayList<Long>(children.size());
    for (Inode inode : children) {
      ret.add(inode.getId());
    }
    return ret;
  }

  /**
   * Returns the number of children the folder has.
   *
   * @return the number of children in the folder.
   */
  public synchronized int getNumberOfChildren() {
    return mChildren.size();
  }

  /**
   * Removes the given inode from the folder.
   *
   * @param child The Inode to remove
   * @return true if the inode was removed, false otherwise.
   */
  public synchronized boolean removeChild(Inode child) {
    return mChildren.remove(child);
  }

  /**
   * Removes the given child by its name from the folder.
   *
   * @param name The name of the Inode to remove.
   * @return true if the inode was removed, false otherwise.
   */
  public synchronized boolean removeChild(String name) {
    return mChildren.removeByField(mNameIndex, name);
  }

  @Override
  public String toString() {
    StringBuilder sb = new StringBuilder("InodeFolder(");
    sb.append(super.toString()).append(",").append(mChildren.all()).append(")");
    return sb.toString();
  }
}<|MERGE_RESOLUTION|>--- conflicted
+++ resolved
@@ -113,13 +113,8 @@
    * @param id The inode id of the child
    * @return the inode with the given id, or null if there is no child with that id
    */
-<<<<<<< HEAD
   public synchronized Inode getChild(long id) {
-    return mChildrenIds.get(id);
-=======
-  public synchronized Inode getChild(int id) {
     return mChildren.getFirstByField(mIdIndex, id);
->>>>>>> ed687849
   }
 
   /**
