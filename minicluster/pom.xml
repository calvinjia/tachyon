--- conflicted
+++ resolved
@@ -14,11 +14,7 @@
   <parent>
     <artifactId>alluxio-parent</artifactId>
     <groupId>org.alluxio</groupId>
-<<<<<<< HEAD
-    <version>1.4.0-SNAPSHOT</version>
-=======
-    <version>1.4.1-SNAPSHOT</version>
->>>>>>> 74e70b64
+    <version>1.5.0-SNAPSHOT</version>
   </parent>
   <modelVersion>4.0.0</modelVersion>
 
